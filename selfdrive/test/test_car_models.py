--- conflicted
+++ resolved
@@ -420,13 +420,6 @@
   },
   "76b83eb0245de90e|2019-10-20--15-42-29": {
     'carFingerprint': VOLKSWAGEN.VW_GOLF,
-<<<<<<< HEAD
-    'enableCamera': True,
-  },
-  "972bfa9500dd3189|2020-02-24--12-34-56": {
-    'carFingerprint': VOLKSWAGEN.SKODA_SUPERB_B8,
-=======
->>>>>>> 33ebed8a
     'enableCamera': True,
   },
   "791340bc01ed993d|2019-03-10--16-28-08": {
