Import('env', 'arch', 'common', 'messaging', 'gpucommon', 'visionipc', 'cereal')

<<<<<<< HEAD
src = ['ui.cc', 'paint.cc', '#phonelibs/nanovg/nanovg.c']
libs = [common, 'zmq', 'czmq', 'capnp', 'capnp_c', 'm', cereal, 'json', messaging, gpucommon, visionipc]
=======
src = ['ui.cc', 'paint.cc', 'sidebar.cc', '#phonelibs/nanovg/nanovg.c']
libs = [common, 'zmq', 'czmq', 'capnp', 'capnp_c', 'm', cereal, messaging, gpucommon, visionipc]
>>>>>>> 2b8dbab5

if arch == "aarch64":
  src += ['sound.cc', 'slplay.c']
  libs += ['EGL', 'GLESv3', 'gnustl_shared', 'log', 'utils', 'gui', 'hardware', 'ui', 'CB', 'gsl', 'adreno_utils', 'OpenSLES', 'cutils', 'uuid', 'OpenCL']
  linkflags = ['-Wl,-rpath=/system/lib64,-rpath=/system/comma/usr/lib']
else:
  src += ['linux.cc']
  libs += ['pthread', 'glfw']
  linkflags = []
<<<<<<< HEAD
  
=======

>>>>>>> 2b8dbab5
env.Program('_ui', src,
  LINKFLAGS=linkflags,
  LIBS=libs)<|MERGE_RESOLUTION|>--- conflicted
+++ resolved
@@ -1,12 +1,7 @@
 Import('env', 'arch', 'common', 'messaging', 'gpucommon', 'visionipc', 'cereal')
 
-<<<<<<< HEAD
-src = ['ui.cc', 'paint.cc', '#phonelibs/nanovg/nanovg.c']
-libs = [common, 'zmq', 'czmq', 'capnp', 'capnp_c', 'm', cereal, 'json', messaging, gpucommon, visionipc]
-=======
 src = ['ui.cc', 'paint.cc', 'sidebar.cc', '#phonelibs/nanovg/nanovg.c']
 libs = [common, 'zmq', 'czmq', 'capnp', 'capnp_c', 'm', cereal, messaging, gpucommon, visionipc]
->>>>>>> 2b8dbab5
 
 if arch == "aarch64":
   src += ['sound.cc', 'slplay.c']
@@ -16,11 +11,7 @@
   src += ['linux.cc']
   libs += ['pthread', 'glfw']
   linkflags = []
-<<<<<<< HEAD
-  
-=======
 
->>>>>>> 2b8dbab5
 env.Program('_ui', src,
   LINKFLAGS=linkflags,
   LIBS=libs)