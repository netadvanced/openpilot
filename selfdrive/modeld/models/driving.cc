--- conflicted
+++ resolved
@@ -246,27 +246,18 @@
 }
 
 void model_publish(PubMaster &pm, uint32_t vipc_frame_id, uint32_t frame_id,
-<<<<<<< HEAD
-                   const ModelDataRaw &net_outputs, uint64_t timestamp_eof) {
-=======
                    uint32_t vipc_dropped_frames, float frame_drop, const ModelDataRaw &net_outputs, uint64_t timestamp_eof) {
->>>>>>> a98c1333
   // make msg
   capnp::MallocMessageBuilder msg;
   cereal::Event::Builder event = msg.initRoot<cereal::Event>();
   event.setLogMonoTime(nanos_since_boot());
 
-<<<<<<< HEAD
-  auto framed = event.initModel();
-  framed.setFrameId(vipc_frame_id);
-=======
   uint32_t frame_age = (frame_id > vipc_frame_id) ? (frame_id - vipc_frame_id) : 0;
 
   auto framed = event.initModel();
   framed.setFrameId(vipc_frame_id);
   framed.setFrameAge(frame_age);
   framed.setFrameDropPerc(frame_drop * 100);
->>>>>>> a98c1333
   framed.setTimestampEof(timestamp_eof);
 
   auto lpath = framed.initPath();
@@ -303,21 +294,13 @@
 
   auto meta = framed.initMeta();
   fill_meta(meta, net_outputs.meta);
-<<<<<<< HEAD
-  event.setValid(frame_id < vipc_frame_id + MAX_FRAME_AGE);
-=======
   event.setValid(frame_drop < MAX_FRAME_DROP);
->>>>>>> a98c1333
 
   pm.send("model", msg);
 }
 
 void posenet_publish(PubMaster &pm, uint32_t vipc_frame_id, uint32_t frame_id,
-<<<<<<< HEAD
-                   const ModelDataRaw &net_outputs, uint64_t timestamp_eof) {
-=======
                      uint32_t vipc_dropped_frames, float frame_drop, const ModelDataRaw &net_outputs, uint64_t timestamp_eof) {
->>>>>>> a98c1333
   capnp::MallocMessageBuilder msg;
   cereal::Event::Builder event = msg.initRoot<cereal::Event>();
   event.setLogMonoTime(nanos_since_boot());
@@ -348,12 +331,8 @@
 
   posenetd.setTimestampEof(timestamp_eof);
   posenetd.setFrameId(vipc_frame_id);
-<<<<<<< HEAD
-  event.setValid(frame_id < vipc_frame_id + MAX_FRAME_AGE);
-=======
 
   event.setValid(vipc_dropped_frames < 1);
->>>>>>> a98c1333
 
   pm.send("cameraOdometry", msg);
 }