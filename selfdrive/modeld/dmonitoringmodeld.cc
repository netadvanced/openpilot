#include <stdio.h>
#include <stdlib.h>
#include <unistd.h>
#include <cassert>
#include <sys/resource.h>

#include "visionbuf.h"
#include "visionipc_client.h"
#include "common/swaglog.h"
#include "common/util.h"

#include "models/dmonitoring.h"

#ifndef PATH_MAX
#include <linux/limits.h>
#endif


ExitHandler do_exit;

int main(int argc, char **argv) {
<<<<<<< HEAD
  int err;
  set_realtime_priority(51);

  signal(SIGINT, (sighandler_t)set_do_exit);
  signal(SIGTERM, (sighandler_t)set_do_exit);
=======
  setpriority(PRIO_PROCESS, 0, -15);
>>>>>>> 9f5dcef8

  PubMaster pm({"driverState"});

  // init the models
  DMonitoringModelState dmonitoringmodel;
  dmonitoring_init(&dmonitoringmodel);

  VisionIpcClient vipc_client = VisionIpcClient("camerad", VISION_STREAM_YUV_FRONT, true);
  while (!do_exit){
    if (!vipc_client.connect(false)){
      util::sleep_for(100);
      continue;
    }
    break;
  }

  while (!do_exit) {
    LOGW("connected with buffer size: %d", vipc_client.buffers[0].len);

    double last = 0;
    while (!do_exit) {
      VisionIpcBufExtra extra = {0};
      VisionBuf *buf = vipc_client.recv(&extra);
      if (buf == nullptr){
        continue;
      }

      double t1 = millis_since_boot();
      DMonitoringResult res = dmonitoring_eval_frame(&dmonitoringmodel, buf->addr, buf->width, buf->height);
      double t2 = millis_since_boot();

      // send dm packet
      const float* raw_pred_ptr = send_raw_pred ? (const float *)dmonitoringmodel.output : nullptr;
      dmonitoring_publish(pm, extra.frame_id, res, raw_pred_ptr, (t2-t1)/1000.0);

      LOGD("dmonitoring process: %.2fms, from last %.2fms", t2-t1, t1-last);
      last = t1;
    }
  }

  dmonitoring_free(&dmonitoringmodel);

  return 0;
}<|MERGE_RESOLUTION|>--- conflicted
+++ resolved
@@ -19,15 +19,7 @@
 ExitHandler do_exit;
 
 int main(int argc, char **argv) {
-<<<<<<< HEAD
-  int err;
-  set_realtime_priority(51);
-
-  signal(SIGINT, (sighandler_t)set_do_exit);
-  signal(SIGTERM, (sighandler_t)set_do_exit);
-=======
   setpriority(PRIO_PROCESS, 0, -15);
->>>>>>> 9f5dcef8
 
   PubMaster pm({"driverState"});
 
