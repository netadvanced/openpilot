--- conflicted
+++ resolved
@@ -1,10 +1,6 @@
 #include <stdio.h>
 #include <stdlib.h>
-<<<<<<< HEAD
-#include <signal.h>
-=======
 #include <unistd.h>
->>>>>>> 9f5dcef8
 #include <eigen3/Eigen/Dense>
 
 #include "visionbuf.h"
@@ -62,11 +58,7 @@
   }}, db_s);
 
   while (!do_exit) {
-<<<<<<< HEAD
-    if (sm.update(10) > 0){
-=======
     if (sm.update(100) > 0){
->>>>>>> 9f5dcef8
 
       auto extrinsic_matrix = sm["liveCalibration"].getLiveCalibration().getExtrinsicMatrix();
       Eigen::Matrix<float, 3, 4> extrinsic_matrix_eigen;
@@ -97,12 +89,6 @@
 
 int main(int argc, char **argv) {
   int err;
-<<<<<<< HEAD
-  set_realtime_priority(51);
-
-  signal(SIGINT, (sighandler_t)set_do_exit);
-  signal(SIGTERM, (sighandler_t)set_do_exit);
-=======
   set_realtime_priority(54);
 
 #ifdef QCOM
@@ -113,7 +99,6 @@
 #endif
 
   pthread_mutex_init(&transform_lock, NULL);
->>>>>>> 9f5dcef8
 
   // start calibration thread
   pthread_t live_thread_handle;
@@ -121,77 +106,12 @@
   assert(err == 0);
 
   // messaging
-<<<<<<< HEAD
-  PubMaster pm({"model", "cameraOdometry"});
-  SubMaster sm({"pathPlan", "frame"});
-
-#ifdef QCOM
-  cl_device_type device_type = CL_DEVICE_TYPE_DEFAULT;
-#else
-  cl_device_type device_type = CL_DEVICE_TYPE_CPU;
-#endif
-
-  // cl init
-  cl_device_id device_id;
-  cl_context context;
-  cl_command_queue q;
-  {
-    cl_uint num_platforms;
-    err = clGetPlatformIDs(0, NULL, &num_platforms);
-    assert(err == 0);
-
-    cl_platform_id * platform_ids = new cl_platform_id[num_platforms];
-    err = clGetPlatformIDs(num_platforms, platform_ids, NULL);
-    assert(err == 0);
-
-    LOGD("got %d opencl platform(s)", num_platforms);
-
-    char cBuffer[1024];
-    bool opencl_platform_found = false;
-
-    for (size_t i = 0; i < num_platforms; i++){
-      err = clGetPlatformInfo(platform_ids[i], CL_PLATFORM_NAME, sizeof(cBuffer), &cBuffer, NULL);
-      assert(err == 0);
-      LOGD("platform[%zu] CL_PLATFORM_NAME: %s", i, cBuffer);
-
-      cl_uint num_devices;
-      err = clGetDeviceIDs(platform_ids[i], device_type, 0, NULL, &num_devices);
-      if (err != 0|| !num_devices){
-        continue;
-      }
-
-      // Get first device
-      err = clGetDeviceIDs(platform_ids[i], device_type, 1, &device_id, NULL);
-      assert(err == 0);
-
-      context = clCreateContext(NULL, 1, &device_id, NULL, NULL, &err);
-      assert(err == 0);
-
-      q = clCreateCommandQueue(context, device_id, 0, &err);
-      assert(err == 0);
-
-      opencl_platform_found = true;
-      break;
-    }
-
-    delete[] platform_ids;
-
-    if (!opencl_platform_found){
-      LOGE("No valid openCL platform found");
-      assert(opencl_platform_found);
-    }
-
-
-    LOGD("opencl init complete");
-  }
-=======
   PubMaster pm({"modelV2", "cameraOdometry"});
   SubMaster sm({"pathPlan", "frame"});
 
   // cl init
   cl_device_id device_id = cl_get_device_id(CL_DEVICE_TYPE_DEFAULT);
   cl_context context = CL_CHECK_ERR(clCreateContext(NULL, 1, &device_id, NULL, NULL, &err));
->>>>>>> 9f5dcef8
 
   // init the models
   ModelState model;
@@ -208,19 +128,6 @@
     break;
   }
 
-<<<<<<< HEAD
-    // setup filter to track dropped frames
-    const float dt = 1. / MODEL_FREQ;
-    const float ts = 5.0;  // 5 s filter time constant
-    const float frame_filter_k = (dt / ts) / (1. + dt / ts);
-    float frames_dropped = 0;
-
-    // one frame in memory
-    cl_mem yuv_cl;
-    VisionBuf yuv_ion = visionbuf_allocate_cl(buf_info.buf_len, device_id, context, &yuv_cl);
-
-    uint32_t last_vipc_frame_id = 0;
-=======
   // loop
   while (!do_exit) {
     VisionBuf *b = &vipc_client.buffers[0];
@@ -233,7 +140,6 @@
     float frames_dropped = 0;
 
     uint32_t frame_id = 0, last_vipc_frame_id = 0;
->>>>>>> 9f5dcef8
     double last = 0;
     int desire = -1;
     uint32_t run_count = 0;
@@ -265,12 +171,6 @@
           vec_desire[desire] = 1.0;
         }
 
-<<<<<<< HEAD
-        mat3 model_transform = matmul3(yuv_transform, transform);
-        uint32_t frame_id = sm["frame"].getFrame().getFrameId();
-
-=======
->>>>>>> 9f5dcef8
         mt1 = millis_since_boot();
 
         ModelDataRaw model_buf =
@@ -285,23 +185,11 @@
         if (run_count < 10) frames_dropped = 0;  // let frame drops warm up
         float frame_drop_ratio = frames_dropped / (1 + frames_dropped);
 
-<<<<<<< HEAD
-        // tracked dropped frames
-        uint32_t vipc_dropped_frames = extra.frame_id - last_vipc_frame_id - 1;
-        frames_dropped = (1. - frame_filter_k) * frames_dropped + frame_filter_k * (float)std::min(vipc_dropped_frames, 10U);
-        float frame_drop_perc = frames_dropped / MODEL_FREQ;
-
-        model_publish(pm, extra.frame_id, frame_id,  vipc_dropped_frames, frame_drop_perc, model_buf, extra.timestamp_eof);
-        posenet_publish(pm, extra.frame_id, frame_id, vipc_dropped_frames, frame_drop_perc, model_buf, extra.timestamp_eof);
-
-        LOGD("model process: %.2fms, from last %.2fms, vipc_frame_id %zu, frame_id, %zu, frame_drop %.3f%", mt2-mt1, mt1-last, extra.frame_id, frame_id, frame_drop_perc);
-=======
         const float *raw_pred_ptr = send_raw_pred ? &model.output[0] : nullptr;
         model_publish(pm, extra.frame_id, frame_id, frame_drop_ratio, model_buf, raw_pred_ptr, extra.timestamp_eof, model_execution_time);
         posenet_publish(pm, extra.frame_id, vipc_dropped_frames, model_buf, extra.timestamp_eof);
 
         LOGD("model process: %.2fms, from last %.2fms, vipc_frame_id %u, frame_id, %u, frame_drop %.3f", mt2-mt1, mt1-last, extra.frame_id, frame_id, frame_drop_ratio);
->>>>>>> 9f5dcef8
         last = mt1;
         last_vipc_frame_id = extra.frame_id;
       }
@@ -314,13 +202,7 @@
   LOG("joining live_thread");
   err = pthread_join(live_thread_handle, NULL);
   assert(err == 0);
-<<<<<<< HEAD
-  clReleaseCommandQueue(q);
-  clReleaseContext(context);
-
-=======
   CL_CHECK(clReleaseContext(context));
   pthread_mutex_destroy(&transform_lock);
->>>>>>> 9f5dcef8
   return 0;
 }