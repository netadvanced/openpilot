--- conflicted
+++ resolved
@@ -74,12 +74,9 @@
 int main(int argc, char **argv) {
   int err;
   set_realtime_priority(51);
-<<<<<<< HEAD
-=======
 
   signal(SIGINT, (sighandler_t)set_do_exit);
   signal(SIGTERM, (sighandler_t)set_do_exit);
->>>>>>> a98c1333
 
   // start calibration thread
   pthread_t live_thread_handle;
@@ -166,7 +163,7 @@
   VisionStream stream;
   while (!do_exit) {
     VisionStreamBufs buf_info;
-    err = visionstream_init(&stream, VISION_STREAM_YUV, false, &buf_info);
+    err = visionstream_init(&stream, VISION_STREAM_YUV, true, &buf_info);
     if (err) {
       LOGW("visionstream connect failed");
       usleep(100000);
@@ -227,12 +224,6 @@
                              model_transform, NULL, vec_desire);
         mt2 = millis_since_boot();
 
-<<<<<<< HEAD
-        model_publish(pm, extra.frame_id, frame_id, model_buf, extra.timestamp_eof);
-        posenet_publish(pm, extra.frame_id, frame_id, model_buf, extra.timestamp_eof);
-
-        LOGD("model process: %.2fms, from last %.2fms, vipc_frame_id %zu, frame_id, %zu", mt2-mt1, mt1-last, extra.frame_id, frame_id);
-=======
         // tracked dropped frames
         uint32_t vipc_dropped_frames = extra.frame_id - last_vipc_frame_id - 1;
         frames_dropped = (1. - frame_filter_k) * frames_dropped + frame_filter_k * (float)std::min(vipc_dropped_frames, 10U);
@@ -242,7 +233,6 @@
         posenet_publish(pm, extra.frame_id, frame_id, vipc_dropped_frames, frame_drop_perc, model_buf, extra.timestamp_eof);
 
         LOGD("model process: %.2fms, from last %.2fms, vipc_frame_id %zu, frame_id, %zu, frame_drop %.3f%", mt2-mt1, mt1-last, extra.frame_id, frame_id, frame_drop_perc);
->>>>>>> a98c1333
         last = mt1;
         last_vipc_frame_id = extra.frame_id;
       }
