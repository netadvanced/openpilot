#include <cassert>
#include <sys/mman.h>
#include <dlfcn.h>
#include <map>
#include <string>
#include <string.h>
#include <errno.h>
#include "thneed.h"

//#define RUN_DISASSEMBLER
//#define RUN_OPTIMIZER

Thneed *g_thneed = NULL;
int g_fd = -1;
map<pair<cl_kernel, int>, string> g_args;
<<<<<<< HEAD
=======
map<pair<cl_kernel, int>, int> g_args_size;
map<cl_program, string> g_program_source;
>>>>>>> 9f5dcef8

static inline uint64_t nanos_since_boot() {
  struct timespec t;
  clock_gettime(CLOCK_BOOTTIME, &t);
  return t.tv_sec * 1000000000ULL + t.tv_nsec;
}

void hexdump(uint32_t *d, int len) {
  assert((len%4) == 0);
  printf("  dumping %p len 0x%x\n", d, len);
  for (int i = 0; i < len/4; i++) {
    if (i != 0 && (i%0x10) == 0) printf("\n");
    printf("%8x ", d[i]);
  }
  printf("\n");
}

// *********** ioctl interceptor ***********

extern "C" {

int (*my_ioctl)(int filedes, unsigned long request, void *argp) = NULL;
#undef ioctl
int ioctl(int filedes, unsigned long request, void *argp) {
  request &= 0xFFFFFFFF;  // needed on QCOM2
  if (my_ioctl == NULL) my_ioctl = reinterpret_cast<decltype(my_ioctl)>(dlsym(RTLD_NEXT, "ioctl"));
  Thneed *thneed = g_thneed;

  // save the fd
  if (request == IOCTL_KGSL_GPUOBJ_ALLOC) g_fd = filedes;

  // note that this runs always, even without a thneed object
  if (request == IOCTL_KGSL_DRAWCTXT_CREATE) {
    struct kgsl_drawctxt_create *create = (struct kgsl_drawctxt_create *)argp;
    create->flags &= ~KGSL_CONTEXT_PRIORITY_MASK;
    create->flags |= 1 << KGSL_CONTEXT_PRIORITY_SHIFT;   // priority from 1-15, 1 is max priority
    printf("IOCTL_KGSL_DRAWCTXT_CREATE: creating context with flags 0x%x\n", create->flags);
  }

  if (thneed != NULL) {
    if (request == IOCTL_KGSL_GPU_COMMAND) {
      struct kgsl_gpu_command *cmd = (struct kgsl_gpu_command *)argp;
      if (thneed->record & THNEED_RECORD) {
        thneed->timestamp = cmd->timestamp;
        thneed->context_id = cmd->context_id;
        thneed->cmds.push_back(unique_ptr<CachedCommand>(new CachedCommand(thneed, cmd)));
      }
      if (thneed->record & THNEED_DEBUG) {
        printf("IOCTL_KGSL_GPU_COMMAND(%2zu): flags: 0x%lx    context_id: %u  timestamp: %u  numcmds: %d  numobjs: %d\n",
            thneed->cmds.size(),
            cmd->flags,
            cmd->context_id, cmd->timestamp, cmd->numcmds, cmd->numobjs);
      }
    } else if (request == IOCTL_KGSL_GPUOBJ_SYNC) {
      struct kgsl_gpuobj_sync *cmd = (struct kgsl_gpuobj_sync *)argp;
      struct kgsl_gpuobj_sync_obj *objs = (struct kgsl_gpuobj_sync_obj *)(cmd->objs);

      if (thneed->record & THNEED_DEBUG) {
        printf("IOCTL_KGSL_GPUOBJ_SYNC count:%d ", cmd->count);
        for (int i = 0; i < cmd->count; i++) {
          printf(" -- offset:0x%lx len:0x%lx id:%d op:%d  ", objs[i].offset, objs[i].length, objs[i].id, objs[i].op);
        }
        printf("\n");
      }

<<<<<<< HEAD
      if (thneed->record & 1) {
        thneed->syncobjs.push_back(string((char *)objs, sizeof(struct kgsl_gpuobj_sync_obj)*cmd->count));
=======
      if (thneed->record & THNEED_RECORD) {
        thneed->cmds.push_back(unique_ptr<CachedSync>(new
              CachedSync(thneed, string((char *)objs, sizeof(struct kgsl_gpuobj_sync_obj)*cmd->count))));
>>>>>>> 9f5dcef8
      }
    } else if (request == IOCTL_KGSL_DEVICE_WAITTIMESTAMP_CTXTID) {
      struct kgsl_device_waittimestamp_ctxtid *cmd = (struct kgsl_device_waittimestamp_ctxtid *)argp;
      if (thneed->record & THNEED_DEBUG) {
        printf("IOCTL_KGSL_DEVICE_WAITTIMESTAMP_CTXTID: context_id: %d  timestamp: %d  timeout: %d\n",
            cmd->context_id, cmd->timestamp, cmd->timeout);
      }
    } else if (request == IOCTL_KGSL_SETPROPERTY) {
      if (thneed->record & THNEED_DEBUG) {
        struct kgsl_device_getproperty *prop = (struct kgsl_device_getproperty *)argp;
        printf("IOCTL_KGSL_SETPROPERTY: 0x%x sizebytes:%zu\n", prop->type, prop->sizebytes);
        if (thneed->record & THNEED_VERBOSE_DEBUG) {
          hexdump((uint32_t *)prop->value, prop->sizebytes);
          if (prop->type == KGSL_PROP_PWR_CONSTRAINT) {
            struct kgsl_device_constraint *constraint = (struct kgsl_device_constraint *)prop->value;
            hexdump((uint32_t *)constraint->data, constraint->size);
          }
        }
      }
    } else if (request == IOCTL_KGSL_DRAWCTXT_CREATE || request == IOCTL_KGSL_DRAWCTXT_DESTROY) {
      // this happens
    } else if (request == IOCTL_KGSL_GPUOBJ_ALLOC || request == IOCTL_KGSL_GPUOBJ_FREE) {
      // this happens
    } else {
      if (thneed->record & THNEED_DEBUG) {
        printf("other ioctl %lx\n", request);
      }
    }
  }

  int ret = my_ioctl(filedes, request, argp);
  if (ret != 0) printf("ioctl returned %d with errno %d\n", ret, errno);
  return ret;
}

}

// *********** GPUMalloc ***********

GPUMalloc::GPUMalloc(int size, int fd) {
  struct kgsl_gpuobj_alloc alloc;
  memset(&alloc, 0, sizeof(alloc));
  alloc.size = size;
  alloc.flags = 0x10000a00;
  ioctl(fd, IOCTL_KGSL_GPUOBJ_ALLOC, &alloc);
  void *addr = mmap64(NULL, alloc.mmapsize, 0x3, 0x1, fd, alloc.id*0x1000);
  assert(addr != MAP_FAILED);

  base = (uint64_t)addr;
  remaining = size;
}

GPUMalloc::~GPUMalloc() {
  // TODO: free the GPU malloced area
}

void *GPUMalloc::alloc(int size) {
  void *ret = (void*)base;
  size = (size+0xff) & (~0xFF);
  assert(size <= remaining);
  remaining -= size;
  base += size;
  return ret;
}

// *********** CachedSync, at the ioctl layer ***********

void CachedSync::exec() {
  struct kgsl_gpuobj_sync cmd;

  cmd.objs = (uint64_t)data.data();
  cmd.obj_len = data.length();
  cmd.count = data.length() / sizeof(struct kgsl_gpuobj_sync_obj);

  int ret = ioctl(thneed->fd, IOCTL_KGSL_GPUOBJ_SYNC, &cmd);
  assert(ret == 0);
}

// *********** CachedCommand, at the ioctl layer ***********

CachedCommand::CachedCommand(Thneed *lthneed, struct kgsl_gpu_command *cmd) {
  thneed = lthneed;
  assert(cmd->numsyncs == 0);

  memcpy(&cache, cmd, sizeof(cache));

  if (cmd->numcmds > 0) {
    cmds = make_unique<struct kgsl_command_object[]>(cmd->numcmds);
    memcpy(cmds.get(), (void *)cmd->cmdlist, sizeof(struct kgsl_command_object)*cmd->numcmds);
    cache.cmdlist = (uint64_t)cmds.get();
    for (int i = 0; i < cmd->numcmds; i++) {
      void *nn = thneed->ram->alloc(cmds[i].size);
      memcpy(nn, (void*)cmds[i].gpuaddr, cmds[i].size);
      cmds[i].gpuaddr = (uint64_t)nn;
    }
  }

  if (cmd->numobjs > 0) {
    objs = make_unique<struct kgsl_command_object[]>(cmd->numobjs);
    memcpy(objs.get(), (void *)cmd->objlist, sizeof(struct kgsl_command_object)*cmd->numobjs);
    cache.objlist = (uint64_t)objs.get();
    for (int i = 0; i < cmd->numobjs; i++) {
      void *nn = thneed->ram->alloc(objs[i].size);
      memset(nn, 0, objs[i].size);
      objs[i].gpuaddr = (uint64_t)nn;
    }
  }

  kq = thneed->ckq;
  thneed->ckq.clear();
}

void CachedCommand::exec() {
  cache.timestamp = ++thneed->timestamp;
  int ret = ioctl(thneed->fd, IOCTL_KGSL_GPU_COMMAND, &cache);

  if (thneed->record & THNEED_DEBUG) printf("CachedCommand::exec got %d\n", ret);

  if (thneed->record & THNEED_VERBOSE_DEBUG) {
    for (auto &it : kq) {
      it->debug_print(false);
    }
    #ifdef RUN_DISASSEMBLER
      // assuming 2 commands
      disassemble(0);
      disassemble(1);
    #endif
  }

  assert(ret == 0);
}

// *********** Thneed ***********

Thneed::Thneed(bool do_clinit) {
  if (do_clinit) clinit();
  assert(g_fd != -1);
  fd = g_fd;
<<<<<<< HEAD
  ram = make_unique<GPUMalloc>(0x40000, fd);
  record = 1;
=======
  ram = make_unique<GPUMalloc>(0x80000, fd);
  record = THNEED_RECORD;
>>>>>>> 9f5dcef8
  timestamp = -1;
  g_thneed = this;
}

void Thneed::stop() {
  find_inputs_outputs();
  printf("Thneed::stop: recorded %lu commands\n", cmds.size());
  record = 0;
}

void Thneed::find_inputs_outputs() {
  cl_int err;
  if (inputs.size() > 0) return;

  // save the global inputs/outputs
  for (auto &k : kq) {
    for (int i = 0; i < k->num_args; i++) {
      if (k->name == "zero_pad_image_float" && k->arg_names[i] == "input") {
        cl_mem aa = *(cl_mem*)(k->args[i].data());

        size_t sz;
        clGetMemObjectInfo(aa, CL_MEM_SIZE, sizeof(sz), &sz, NULL);
        input_sizes.push_back(sz);

        void *ret = clEnqueueMapBuffer(command_queue, aa, CL_TRUE, CL_MAP_WRITE, 0, sz, 0, NULL, NULL, &err);
        assert(err == CL_SUCCESS);
        inputs.push_back(ret);
      }

      if (k->name == "image2d_to_buffer_float" && k->arg_names[i] == "output") {
        output = *(cl_mem*)(k->args[i].data());
      }
    }
  }
}

void Thneed::copy_inputs(float **finputs) {
  //cl_int ret;
  for (int idx = 0; idx < inputs.size(); ++idx) {
    if (record & THNEED_DEBUG) printf("copying %lu -- %p -> %p\n", input_sizes[idx], finputs[idx], inputs[idx]);
    memcpy(inputs[idx], finputs[idx], input_sizes[idx]);
  }
}

void Thneed::copy_output(float *foutput) {
  if (output != NULL) {
    size_t sz;
    clGetMemObjectInfo(output, CL_MEM_SIZE, sizeof(sz), &sz, NULL);
    if (record & THNEED_DEBUG) printf("copying %lu for output %p -> %p\n", sz, output, foutput);
    clEnqueueReadBuffer(command_queue, output, CL_TRUE, 0, sz, foutput, 0, NULL, NULL);
  } else {
    printf("CAUTION: model output is NULL, does it have no outputs?\n");
  }
}

void Thneed::wait() {
  struct kgsl_device_waittimestamp_ctxtid wait;
  wait.context_id = context_id;
  wait.timestamp = timestamp;
  wait.timeout = -1;

  uint64_t tb = nanos_since_boot();
  int wret = ioctl(fd, IOCTL_KGSL_DEVICE_WAITTIMESTAMP_CTXTID, &wait);
  uint64_t te = nanos_since_boot();

  if (record & THNEED_DEBUG) printf("wait %d after %lu us\n", wret, (te-tb)/1000);
}

void Thneed::execute(float **finputs, float *foutput, bool slow) {
  uint64_t tb, te;
  if (record & THNEED_DEBUG) tb = nanos_since_boot();

  // ****** copy inputs
  copy_inputs(finputs);

  // ****** set power constraint
  int ret;
  struct kgsl_device_constraint_pwrlevel pwrlevel;
  pwrlevel.level = KGSL_CONSTRAINT_PWR_MAX;

  struct kgsl_device_constraint constraint;
  constraint.type = KGSL_CONSTRAINT_PWRLEVEL;
  constraint.context_id = context_id;
  constraint.data = (void*)&pwrlevel;
  constraint.size = sizeof(pwrlevel);

  struct kgsl_device_getproperty prop;
  prop.type = KGSL_PROP_PWR_CONSTRAINT;
  prop.value = (void*)&constraint;
  prop.sizebytes = sizeof(constraint);
  ret = ioctl(fd, IOCTL_KGSL_SETPROPERTY, &prop);
  assert(ret == 0);

  // ****** run commands
  int i = 0;
  for (auto &it : cmds) {
    ++i;
<<<<<<< HEAD
    if (record & 2) printf("run %2d: ", i);
    (*it)->exec((i == cmds.size()) || slow);
  }

  // ****** sync objects
  for (auto it = syncobjs.begin(); it != syncobjs.end(); ++it) {
    struct kgsl_gpuobj_sync cmd;

    cmd.objs = (uint64_t)it->data();
    cmd.obj_len = it->length();
    cmd.count = it->length() / sizeof(struct kgsl_gpuobj_sync_obj);

    ret = ioctl(fd, IOCTL_KGSL_GPUOBJ_SYNC, &cmd);
    assert(ret == 0);
=======
    if (record & THNEED_DEBUG) printf("run %2d @ %7lu us: ", i, (nanos_since_boot()-tb)/1000);
    it->exec();
    if ((i == cmds.size()) || slow) wait();
>>>>>>> 9f5dcef8
  }

  // ****** copy outputs
  copy_output(foutput);

  // ****** unset power constraint
  constraint.type = KGSL_CONSTRAINT_NONE;
  constraint.data = NULL;
  constraint.size = 0;

  ret = ioctl(fd, IOCTL_KGSL_SETPROPERTY, &prop);
  assert(ret == 0);

  if (record & THNEED_DEBUG) {
    te = nanos_since_boot();
    printf("model exec in %lu us\n", (te-tb)/1000);
  }
}

void Thneed::clinit() {
  cl_int err;

  cl_platform_id platform_id[2];
  cl_uint num_devices;
  cl_uint num_platforms;

  err = clGetPlatformIDs(sizeof(platform_id)/sizeof(cl_platform_id), platform_id, &num_platforms);
  assert(err == 0);

  err = clGetDeviceIDs(platform_id[0], CL_DEVICE_TYPE_DEFAULT, 1, &device_id, &num_devices);
  assert(err == 0);

  context = clCreateContext(NULL, 1, &device_id, NULL, NULL, &err);
  assert(err == 0);

  //cl_command_queue_properties props[3] = {CL_QUEUE_PROPERTIES, CL_QUEUE_PROFILING_ENABLE, 0};
  cl_command_queue_properties props[3] = {CL_QUEUE_PROPERTIES, 0, 0};
  command_queue = clCreateCommandQueueWithProperties(context, device_id, props, &err);
  assert(err == 0);

  printf("Thneed::clinit done\n");
}

cl_int Thneed::clexec() {
  printf("Thneed::clexec: running %lu queued kernels\n", kq.size());
  for (auto &k : kq) {
    if (record & THNEED_RECORD) ckq.push_back(k);
    cl_int ret = k->exec();
    assert(ret == CL_SUCCESS);
  }
  return clFinish(command_queue);
}

// *********** OpenCL interceptor ***********

cl_int thneed_clSetKernelArg(cl_kernel kernel, cl_uint arg_index, size_t arg_size, const void *arg_value) {
  g_args_size[make_pair(kernel, arg_index)] = arg_size;
  if (arg_value != NULL) {
    g_args[make_pair(kernel, arg_index)] = string((char*)arg_value, arg_size);
<<<<<<< HEAD
=======
  } else {
    g_args[make_pair(kernel, arg_index)] = string("");
>>>>>>> 9f5dcef8
  }
  cl_int ret = clSetKernelArg(kernel, arg_index, arg_size, arg_value);
  return ret;
}

cl_int thneed_clEnqueueNDRangeKernel(cl_command_queue command_queue,
  cl_kernel kernel,
  cl_uint work_dim,
  const size_t *global_work_offset,
  const size_t *global_work_size,
  const size_t *local_work_size,
  cl_uint num_events_in_wait_list,
  const cl_event *event_wait_list,
  cl_event *event) {

  Thneed *thneed = g_thneed;

  // SNPE doesn't use these
  assert(num_events_in_wait_list == 0);
  assert(global_work_offset == NULL);
  assert(event_wait_list == NULL);

  cl_int ret = 0;
  if (thneed != NULL && thneed->record & THNEED_RECORD) {
    if (thneed->context == NULL) {
      thneed->command_queue = command_queue;
      clGetKernelInfo(kernel, CL_KERNEL_CONTEXT, sizeof(thneed->context), &thneed->context, NULL);
      clGetContextInfo(thneed->context, CL_CONTEXT_DEVICES, sizeof(thneed->device_id), &thneed->device_id, NULL);
    }

    // if we are recording, we don't actually enqueue the kernel
    thneed->kq.push_back(unique_ptr<CLQueuedKernel>(new CLQueuedKernel(thneed, kernel, work_dim, global_work_size, local_work_size)));
    *event = NULL;
  } else {
    ret = clEnqueueNDRangeKernel(command_queue, kernel, work_dim,
      global_work_offset, global_work_size, local_work_size,
      num_events_in_wait_list, event_wait_list, event);
  }

  return ret;
}

cl_int thneed_clFinish(cl_command_queue command_queue) {
  Thneed *thneed = g_thneed;

  if (thneed != NULL && thneed->record & THNEED_RECORD) {
    #ifdef RUN_OPTIMIZER
      thneed->optimize();
    #endif
    return thneed->clexec();
  } else {
    return clFinish(command_queue);
  }
}

cl_program thneed_clCreateProgramWithSource(cl_context context, cl_uint count, const char **strings, const size_t *lengths, cl_int *errcode_ret) {
  assert(count == 1);
  cl_program ret = clCreateProgramWithSource(context, count, strings, lengths, errcode_ret);
  g_program_source[ret] = strings[0];
  return ret;
}

void *dlsym(void *handle, const char *symbol) {
  // TODO: Find dlsym in a better way. Currently this is hand looked up in libdl.so
#if defined QCOM
  void *(*my_dlsym)(void *handle, const char *symbol) = (void *(*)(void *handle, const char *symbol))((uintptr_t)dlopen-0x2d4);
#elif defined QCOM2
  void *(*my_dlsym)(void *handle, const char *symbol) = (void *(*)(void *handle, const char *symbol))((uintptr_t)dlopen+0x138);
#else
  #error "Unsupported platform for thneed"
#endif
  if (memcmp("REAL_", symbol, 5) == 0) {
    return my_dlsym(handle, symbol+5);
  } else if (strcmp("clFinish", symbol) == 0) {
    return (void*)thneed_clFinish;
  } else if (strcmp("clEnqueueNDRangeKernel", symbol) == 0) {
    return (void*)thneed_clEnqueueNDRangeKernel;
  } else if (strcmp("clSetKernelArg", symbol) == 0) {
    return (void*)thneed_clSetKernelArg;
  } else if (strcmp("clCreateProgramWithSource", symbol) == 0) {
    return (void*)thneed_clCreateProgramWithSource;
  } else {
    return my_dlsym(handle, symbol);
  }
}

// *********** CLQueuedKernel ***********

CLQueuedKernel::CLQueuedKernel(Thneed *lthneed,
                               cl_kernel _kernel,
                               cl_uint _work_dim,
                               const size_t *_global_work_size,
                               const size_t *_local_work_size) {
  thneed = lthneed;
  kernel = _kernel;
  work_dim = _work_dim;
  assert(work_dim <= 3);
  for (int i = 0; i < work_dim; i++) {
    global_work_size[i] = _global_work_size[i];
    local_work_size[i] = _local_work_size[i];
  }

  char _name[0x100];
  clGetKernelInfo(kernel, CL_KERNEL_FUNCTION_NAME, sizeof(_name), _name, NULL);
  name = string(_name);
  clGetKernelInfo(kernel, CL_KERNEL_NUM_ARGS, sizeof(num_args), &num_args, NULL);

<<<<<<< HEAD
  if (thneed != NULL && thneed->record & 1) {
    thneed->command_queue = command_queue;
    for (int i = 0; i < num_args; i++) {
      char arg_name[0x100];
      clGetKernelArgInfo(kernel, i, CL_KERNEL_ARG_NAME, sizeof(arg_name), arg_name, NULL);
      string arg = g_args[make_pair(kernel, i)];
=======
  // get args
  for (int i = 0; i < num_args; i++) {
    char arg_name[0x100];
    clGetKernelArgInfo(kernel, i, CL_KERNEL_ARG_NAME, sizeof(arg_name), arg_name, NULL);
    arg_names.push_back(string(arg_name));
    clGetKernelArgInfo(kernel, i, CL_KERNEL_ARG_TYPE_NAME, sizeof(arg_name), arg_name, NULL);
    arg_types.push_back(string(arg_name));
>>>>>>> 9f5dcef8

    args.push_back(g_args[make_pair(kernel, i)]);
    args_size.push_back(g_args_size[make_pair(kernel, i)]);
  }

  // get program
  clGetKernelInfo(kernel, CL_KERNEL_PROGRAM, sizeof(program), &program, NULL);
}

int CLQueuedKernel::get_arg_num(const char *search_arg_name) {
  for (int i = 0; i < num_args; i++) {
    if (arg_names[i] == search_arg_name) return i;
  }
  printf("failed to find %s in %s\n", search_arg_name, name.c_str());
  assert(false);
}

cl_int CLQueuedKernel::exec() {
  if (kernel == NULL) {
    kernel = clCreateKernel(program, name.c_str(), NULL);
    arg_names.clear();
    arg_types.clear();

    for (int j = 0; j < num_args; j++) {
      char arg_name[0x100];
      clGetKernelArgInfo(kernel, j, CL_KERNEL_ARG_NAME, sizeof(arg_name), arg_name, NULL);
      arg_names.push_back(string(arg_name));
      clGetKernelArgInfo(kernel, j, CL_KERNEL_ARG_TYPE_NAME, sizeof(arg_name), arg_name, NULL);
      arg_types.push_back(string(arg_name));

      cl_int ret;
      if (args[j].size() != 0) {
        assert(args[j].size() == args_size[j]);
        ret = thneed_clSetKernelArg(kernel, j, args[j].size(), args[j].data());
      } else {
        ret = thneed_clSetKernelArg(kernel, j, args_size[j], NULL);
      }
      assert(ret == CL_SUCCESS);
    }
  }

  if (thneed->record & THNEED_DEBUG) {
    debug_print(thneed->record & THNEED_VERBOSE_DEBUG);
  }

  return clEnqueueNDRangeKernel(thneed->command_queue,
    kernel, work_dim, NULL, global_work_size, local_work_size, 0, NULL, NULL);
}

void CLQueuedKernel::debug_print(bool verbose) {
  printf("%p %56s -- ", kernel, name.c_str());
  for (int i = 0; i < work_dim; i++) {
    printf("%4zu ", global_work_size[i]);
  }
  printf(" -- ");
  for (int i = 0; i < work_dim; i++) {
    printf("%4zu ", local_work_size[i]);
  }
  printf("\n");

  if (verbose) {
    for (int i = 0; i < num_args; i++) {
<<<<<<< HEAD
      char arg_type[0x100];
      char arg_name[0x100];
      clGetKernelArgInfo(kernel, i, CL_KERNEL_ARG_TYPE_NAME, sizeof(arg_type), arg_type, NULL);
      clGetKernelArgInfo(kernel, i, CL_KERNEL_ARG_NAME, sizeof(arg_name), arg_name, NULL);
      string arg = g_args[make_pair(kernel, i)];
      printf("  %s %s", arg_type, arg_name);
=======
      string arg = args[i];
      printf("  %s %s", arg_types[i].c_str(), arg_names[i].c_str());
>>>>>>> 9f5dcef8
      void *arg_value = (void*)arg.data();
      int arg_size = arg.size();
      if (arg_size == 0) {
        printf(" (size) %d", args_size[i]);
      } else if (arg_size == 1) {
        printf(" = %d", *((char*)arg_value));
      } else if (arg_size == 2) {
        printf(" = %d", *((short*)arg_value));
      } else if (arg_size == 4) {
        if (arg_types[i] == "float") {
          printf(" = %f", *((float*)arg_value));
        } else {
          printf(" = %d", *((int*)arg_value));
        }
      } else if (arg_size == 8) {
        cl_mem val = (cl_mem)(*((uintptr_t*)arg_value));
        printf(" = %p", val);
        if (val != NULL) {
          if (arg_types[i] == "image2d_t" || arg_types[i] == "image1d_t") {
            cl_image_format format;
            size_t width, height, depth, array_size, row_pitch, slice_pitch;
            cl_mem buf;
            clGetImageInfo(val, CL_IMAGE_FORMAT, sizeof(format), &format, NULL);
            assert(format.image_channel_order == CL_RGBA);
            assert(format.image_channel_data_type == CL_HALF_FLOAT);
            clGetImageInfo(val, CL_IMAGE_WIDTH, sizeof(width), &width, NULL);
            clGetImageInfo(val, CL_IMAGE_HEIGHT, sizeof(height), &height, NULL);
            clGetImageInfo(val, CL_IMAGE_ROW_PITCH, sizeof(row_pitch), &row_pitch, NULL);
            clGetImageInfo(val, CL_IMAGE_DEPTH, sizeof(depth), &depth, NULL);
            clGetImageInfo(val, CL_IMAGE_ARRAY_SIZE, sizeof(array_size), &array_size, NULL);
            clGetImageInfo(val, CL_IMAGE_SLICE_PITCH, sizeof(slice_pitch), &slice_pitch, NULL);
            assert(depth == 0);
            assert(array_size == 0);
            assert(slice_pitch == 0);

            clGetImageInfo(val, CL_IMAGE_BUFFER, sizeof(buf), &buf, NULL);
            size_t sz;
            clGetMemObjectInfo(buf, CL_MEM_SIZE, sizeof(sz), &sz, NULL);
            printf(" image %zu x %zu rp %zu @ %p buffer %zu", width, height, row_pitch, buf, sz);
          } else {
            size_t sz;
            clGetMemObjectInfo(val, CL_MEM_SIZE, sizeof(sz), &sz, NULL);
            printf(" buffer %zu", sz);
          }
        }
      }
      printf("\n");
    }
  }
<<<<<<< HEAD

  cl_int ret = my_clEnqueueNDRangeKernel(command_queue, kernel, work_dim,
    global_work_offset, global_work_size, local_work_size,
    num_events_in_wait_list, event_wait_list, event);

  /*uint64_t tb = nanos_since_boot();
  clWaitForEvents(1, event);
  uint64_t te = nanos_since_boot();
  if (thneed != NULL && thneed->record & 2) {
    printf("  wait %lu us\n", (te-tb)/1000);
  }*/

  return ret;
}

//#define SAVE_KERNELS

#ifdef SAVE_KERNELS
map<cl_program, string> program_source;

cl_program (*my_clCreateProgramWithSource)(cl_context context, cl_uint count, const char **strings, const size_t *lengths, cl_int *errcode_ret) = NULL;
cl_program thneed_clCreateProgramWithSource(cl_context context, cl_uint count, const char **strings, const size_t *lengths, cl_int *errcode_ret) {
  if (my_clCreateProgramWithSource == NULL) my_clCreateProgramWithSource = reinterpret_cast<decltype(my_clCreateProgramWithSource)>(dlsym(RTLD_NEXT, "REAL_clCreateProgramWithSource"));
  assert(count == 1);
  size_t my_lengths[1];
  my_lengths[0] = lengths[0];

  char fn[0x100];
  snprintf(fn, sizeof(fn), "/tmp/program_%zu.cl", strlen(strings[0]));
  FILE *f = fopen(fn, "wb");
  fprintf(f, "%s", strings[0]);
  fclose(f);

  char tmp[0x10000];
  memset(tmp, 0, sizeof(tmp));
  snprintf(fn, sizeof(fn), "/tmp/patched_%zu.cl", strlen(strings[0]));
  FILE *g = fopen(fn, "rb");
  if (g != NULL) {
    printf("LOADING PATCHED PROGRAM %s\n", fn);
    fread(tmp, 1, sizeof(tmp), g);
    fclose(g);
    strings[0] = tmp;
    my_lengths[0] = strlen(tmp);
  }

  program_source[ret] = strings[0];

  cl_program ret = my_clCreateProgramWithSource(context, count, strings, my_lengths, errcode_ret);
  return ret;
}
#endif

void *dlsym(void *handle, const char *symbol) {
  void *(*my_dlsym)(void *handle, const char *symbol) = (void *(*)(void *handle, const char *symbol))((uintptr_t)dlopen-0x2d4);
  if (memcmp("REAL_", symbol, 5) == 0) {
    return my_dlsym(handle, symbol+5);
  } else if (strcmp("clEnqueueNDRangeKernel", symbol) == 0) {
    return (void*)thneed_clEnqueueNDRangeKernel;
  } else if (strcmp("clSetKernelArg", symbol) == 0) {
    return (void*)thneed_clSetKernelArg;
#ifdef SAVE_KERNELS
  } else if (strcmp("clCreateProgramWithSource", symbol) == 0) {
    return (void*)thneed_clCreateProgramWithSource;
#endif
  } else {
    return my_dlsym(handle, symbol);
  }
=======
>>>>>>> 9f5dcef8
}
<|MERGE_RESOLUTION|>--- conflicted
+++ resolved
@@ -13,11 +13,8 @@
 Thneed *g_thneed = NULL;
 int g_fd = -1;
 map<pair<cl_kernel, int>, string> g_args;
-<<<<<<< HEAD
-=======
 map<pair<cl_kernel, int>, int> g_args_size;
 map<cl_program, string> g_program_source;
->>>>>>> 9f5dcef8
 
 static inline uint64_t nanos_since_boot() {
   struct timespec t;
@@ -83,14 +80,9 @@
         printf("\n");
       }
 
-<<<<<<< HEAD
-      if (thneed->record & 1) {
-        thneed->syncobjs.push_back(string((char *)objs, sizeof(struct kgsl_gpuobj_sync_obj)*cmd->count));
-=======
       if (thneed->record & THNEED_RECORD) {
         thneed->cmds.push_back(unique_ptr<CachedSync>(new
               CachedSync(thneed, string((char *)objs, sizeof(struct kgsl_gpuobj_sync_obj)*cmd->count))));
->>>>>>> 9f5dcef8
       }
     } else if (request == IOCTL_KGSL_DEVICE_WAITTIMESTAMP_CTXTID) {
       struct kgsl_device_waittimestamp_ctxtid *cmd = (struct kgsl_device_waittimestamp_ctxtid *)argp;
@@ -229,13 +221,8 @@
   if (do_clinit) clinit();
   assert(g_fd != -1);
   fd = g_fd;
-<<<<<<< HEAD
-  ram = make_unique<GPUMalloc>(0x40000, fd);
-  record = 1;
-=======
   ram = make_unique<GPUMalloc>(0x80000, fd);
   record = THNEED_RECORD;
->>>>>>> 9f5dcef8
   timestamp = -1;
   g_thneed = this;
 }
@@ -333,26 +320,9 @@
   int i = 0;
   for (auto &it : cmds) {
     ++i;
-<<<<<<< HEAD
-    if (record & 2) printf("run %2d: ", i);
-    (*it)->exec((i == cmds.size()) || slow);
-  }
-
-  // ****** sync objects
-  for (auto it = syncobjs.begin(); it != syncobjs.end(); ++it) {
-    struct kgsl_gpuobj_sync cmd;
-
-    cmd.objs = (uint64_t)it->data();
-    cmd.obj_len = it->length();
-    cmd.count = it->length() / sizeof(struct kgsl_gpuobj_sync_obj);
-
-    ret = ioctl(fd, IOCTL_KGSL_GPUOBJ_SYNC, &cmd);
-    assert(ret == 0);
-=======
     if (record & THNEED_DEBUG) printf("run %2d @ %7lu us: ", i, (nanos_since_boot()-tb)/1000);
     it->exec();
     if ((i == cmds.size()) || slow) wait();
->>>>>>> 9f5dcef8
   }
 
   // ****** copy outputs
@@ -412,11 +382,8 @@
   g_args_size[make_pair(kernel, arg_index)] = arg_size;
   if (arg_value != NULL) {
     g_args[make_pair(kernel, arg_index)] = string((char*)arg_value, arg_size);
-<<<<<<< HEAD
-=======
   } else {
     g_args[make_pair(kernel, arg_index)] = string("");
->>>>>>> 9f5dcef8
   }
   cl_int ret = clSetKernelArg(kernel, arg_index, arg_size, arg_value);
   return ret;
@@ -524,14 +491,6 @@
   name = string(_name);
   clGetKernelInfo(kernel, CL_KERNEL_NUM_ARGS, sizeof(num_args), &num_args, NULL);
 
-<<<<<<< HEAD
-  if (thneed != NULL && thneed->record & 1) {
-    thneed->command_queue = command_queue;
-    for (int i = 0; i < num_args; i++) {
-      char arg_name[0x100];
-      clGetKernelArgInfo(kernel, i, CL_KERNEL_ARG_NAME, sizeof(arg_name), arg_name, NULL);
-      string arg = g_args[make_pair(kernel, i)];
-=======
   // get args
   for (int i = 0; i < num_args; i++) {
     char arg_name[0x100];
@@ -539,7 +498,6 @@
     arg_names.push_back(string(arg_name));
     clGetKernelArgInfo(kernel, i, CL_KERNEL_ARG_TYPE_NAME, sizeof(arg_name), arg_name, NULL);
     arg_types.push_back(string(arg_name));
->>>>>>> 9f5dcef8
 
     args.push_back(g_args[make_pair(kernel, i)]);
     args_size.push_back(g_args_size[make_pair(kernel, i)]);
@@ -602,17 +560,8 @@
 
   if (verbose) {
     for (int i = 0; i < num_args; i++) {
-<<<<<<< HEAD
-      char arg_type[0x100];
-      char arg_name[0x100];
-      clGetKernelArgInfo(kernel, i, CL_KERNEL_ARG_TYPE_NAME, sizeof(arg_type), arg_type, NULL);
-      clGetKernelArgInfo(kernel, i, CL_KERNEL_ARG_NAME, sizeof(arg_name), arg_name, NULL);
-      string arg = g_args[make_pair(kernel, i)];
-      printf("  %s %s", arg_type, arg_name);
-=======
       string arg = args[i];
       printf("  %s %s", arg_types[i].c_str(), arg_names[i].c_str());
->>>>>>> 9f5dcef8
       void *arg_value = (void*)arg.data();
       int arg_size = arg.size();
       if (arg_size == 0) {
@@ -662,74 +611,4 @@
       printf("\n");
     }
   }
-<<<<<<< HEAD
-
-  cl_int ret = my_clEnqueueNDRangeKernel(command_queue, kernel, work_dim,
-    global_work_offset, global_work_size, local_work_size,
-    num_events_in_wait_list, event_wait_list, event);
-
-  /*uint64_t tb = nanos_since_boot();
-  clWaitForEvents(1, event);
-  uint64_t te = nanos_since_boot();
-  if (thneed != NULL && thneed->record & 2) {
-    printf("  wait %lu us\n", (te-tb)/1000);
-  }*/
-
-  return ret;
-}
-
-//#define SAVE_KERNELS
-
-#ifdef SAVE_KERNELS
-map<cl_program, string> program_source;
-
-cl_program (*my_clCreateProgramWithSource)(cl_context context, cl_uint count, const char **strings, const size_t *lengths, cl_int *errcode_ret) = NULL;
-cl_program thneed_clCreateProgramWithSource(cl_context context, cl_uint count, const char **strings, const size_t *lengths, cl_int *errcode_ret) {
-  if (my_clCreateProgramWithSource == NULL) my_clCreateProgramWithSource = reinterpret_cast<decltype(my_clCreateProgramWithSource)>(dlsym(RTLD_NEXT, "REAL_clCreateProgramWithSource"));
-  assert(count == 1);
-  size_t my_lengths[1];
-  my_lengths[0] = lengths[0];
-
-  char fn[0x100];
-  snprintf(fn, sizeof(fn), "/tmp/program_%zu.cl", strlen(strings[0]));
-  FILE *f = fopen(fn, "wb");
-  fprintf(f, "%s", strings[0]);
-  fclose(f);
-
-  char tmp[0x10000];
-  memset(tmp, 0, sizeof(tmp));
-  snprintf(fn, sizeof(fn), "/tmp/patched_%zu.cl", strlen(strings[0]));
-  FILE *g = fopen(fn, "rb");
-  if (g != NULL) {
-    printf("LOADING PATCHED PROGRAM %s\n", fn);
-    fread(tmp, 1, sizeof(tmp), g);
-    fclose(g);
-    strings[0] = tmp;
-    my_lengths[0] = strlen(tmp);
-  }
-
-  program_source[ret] = strings[0];
-
-  cl_program ret = my_clCreateProgramWithSource(context, count, strings, my_lengths, errcode_ret);
-  return ret;
-}
-#endif
-
-void *dlsym(void *handle, const char *symbol) {
-  void *(*my_dlsym)(void *handle, const char *symbol) = (void *(*)(void *handle, const char *symbol))((uintptr_t)dlopen-0x2d4);
-  if (memcmp("REAL_", symbol, 5) == 0) {
-    return my_dlsym(handle, symbol+5);
-  } else if (strcmp("clEnqueueNDRangeKernel", symbol) == 0) {
-    return (void*)thneed_clEnqueueNDRangeKernel;
-  } else if (strcmp("clSetKernelArg", symbol) == 0) {
-    return (void*)thneed_clSetKernelArg;
-#ifdef SAVE_KERNELS
-  } else if (strcmp("clCreateProgramWithSource", symbol) == 0) {
-    return (void*)thneed_clCreateProgramWithSource;
-#endif
-  } else {
-    return my_dlsym(handle, symbol);
-  }
-=======
->>>>>>> 9f5dcef8
-}
+}
