--- conflicted
+++ resolved
@@ -36,14 +36,10 @@
   Thneed *thneed = NULL;
 #endif
 
-<<<<<<< HEAD
-#ifdef QCOM
-=======
 private:
   uint8_t *model_data = NULL;
 
 #if defined(QCOM) || defined(QCOM2)
->>>>>>> 9f5dcef8
   zdl::DlSystem::Runtime_t Runtime;
 #endif
 
