#!/usr/bin/env python3
import os
import subprocess
from selfdrive.swaglog import cloudlog


<<<<<<< HEAD
def get_git_commit():
  try:
    return subprocess.check_output(["git", "rev-parse", "HEAD"], encoding='utf8').strip()
  except subprocess.CalledProcessError:
    return None


def get_git_branch():
  try:
    return subprocess.check_output(["git", "rev-parse", "--abbrev-ref", "HEAD"], encoding='utf8').strip()
  except subprocess.CalledProcessError:
    return None


def get_git_full_branchname():
  try:
    return subprocess.check_output(["git", "rev-parse", "--abbrev-ref", "--symbolic-full-name", "@{u}"], encoding='utf8').strip()
  except subprocess.CalledProcessError:
    return None
=======
def get_git_commit(default=None):
  try:
    return subprocess.check_output(["git", "rev-parse", "HEAD"], encoding='utf8').strip()
  except subprocess.CalledProcessError:
    return default


def get_git_branch(default=None):
  try:
    return subprocess.check_output(["git", "rev-parse", "--abbrev-ref", "HEAD"], encoding='utf8').strip()
  except subprocess.CalledProcessError:
    return default


def get_git_full_branchname(default=None):
  try:
    return subprocess.check_output(["git", "rev-parse", "--abbrev-ref", "--symbolic-full-name", "@{u}"], encoding='utf8').strip()
  except subprocess.CalledProcessError:
    return default
>>>>>>> 2b8dbab5


def get_git_remote(default=None):
  try:
    local_branch = subprocess.check_output(["git", "name-rev", "--name-only", "HEAD"], encoding='utf8').strip()
    tracking_remote = subprocess.check_output(["git", "config", "branch." + local_branch + ".remote"], encoding='utf8').strip()
    return subprocess.check_output(["git", "config", "remote." + tracking_remote + ".url"], encoding='utf8').strip()

  except subprocess.CalledProcessError:
    try:
      # Not on a branch, fallback
      return subprocess.check_output(["git", "config", "--get", "remote.origin.url"], encoding='utf8').strip()
    except subprocess.CalledProcessError:
<<<<<<< HEAD
      return None
=======
      return default
>>>>>>> 2b8dbab5


with open(os.path.join(os.path.dirname(os.path.abspath(__file__)), "common", "version.h")) as _versionf:
  version = _versionf.read().split('"')[1]

training_version = b"0.2.0"
terms_version = b"2"

dirty = True
origin = get_git_remote()
branch = get_git_full_branchname()

try:
  # This is needed otherwise touched files might show up as modified
  try:
    subprocess.check_call(["git", "update-index", "--refresh"])
  except subprocess.CalledProcessError:
    pass

  if (origin is not None) and (branch is not None):
    comma_remote = origin.startswith('git@github.com:commaai') or origin.startswith('https://github.com/commaai')

    dirty = not comma_remote
    dirty = dirty or ('master' in branch)
    dirty = dirty or (subprocess.call(["git", "diff-index", "--quiet", branch, "--"]) != 0)

    if dirty:
      dirty_files = subprocess.check_output(["git", "diff-index", branch, "--"], encoding='utf8')
      commit = subprocess.check_output(["git", "rev-parse", "--verify", "HEAD"], encoding='utf8').rstrip()
      origin_commit = subprocess.check_output(["git", "rev-parse", "--verify", branch], encoding='utf8').rstrip()
      cloudlog.event("dirty comma branch", version=version, dirty=dirty, origin=origin, branch=branch, dirty_files=dirty_files, commit=commit, origin_commit=origin_commit)

except subprocess.CalledProcessError:
  dirty = True
  cloudlog.exception("git subprocess failed while checking dirty")


if __name__ == "__main__":
  print("Dirty: %s" % dirty)
  print("Version: %s" % version)
  print("Remote: %s" % origin)
  print("Branch %s" % branch)<|MERGE_RESOLUTION|>--- conflicted
+++ resolved
@@ -4,27 +4,6 @@
 from selfdrive.swaglog import cloudlog
 
 
-<<<<<<< HEAD
-def get_git_commit():
-  try:
-    return subprocess.check_output(["git", "rev-parse", "HEAD"], encoding='utf8').strip()
-  except subprocess.CalledProcessError:
-    return None
-
-
-def get_git_branch():
-  try:
-    return subprocess.check_output(["git", "rev-parse", "--abbrev-ref", "HEAD"], encoding='utf8').strip()
-  except subprocess.CalledProcessError:
-    return None
-
-
-def get_git_full_branchname():
-  try:
-    return subprocess.check_output(["git", "rev-parse", "--abbrev-ref", "--symbolic-full-name", "@{u}"], encoding='utf8').strip()
-  except subprocess.CalledProcessError:
-    return None
-=======
 def get_git_commit(default=None):
   try:
     return subprocess.check_output(["git", "rev-parse", "HEAD"], encoding='utf8').strip()
@@ -44,7 +23,6 @@
     return subprocess.check_output(["git", "rev-parse", "--abbrev-ref", "--symbolic-full-name", "@{u}"], encoding='utf8').strip()
   except subprocess.CalledProcessError:
     return default
->>>>>>> 2b8dbab5
 
 
 def get_git_remote(default=None):
@@ -58,11 +36,7 @@
       # Not on a branch, fallback
       return subprocess.check_output(["git", "config", "--get", "remote.origin.url"], encoding='utf8').strip()
     except subprocess.CalledProcessError:
-<<<<<<< HEAD
-      return None
-=======
       return default
->>>>>>> 2b8dbab5
 
 
 with open(os.path.join(os.path.dirname(os.path.abspath(__file__)), "common", "version.h")) as _versionf:
