#!/usr/bin/env python3
import os
from cereal import car, log
from common.android import ANDROID, get_sound_card_online
from common.numpy_fast import clip
<<<<<<< HEAD
from common.realtime import sec_since_boot, set_realtime_priority, set_core_affinity, Ratekeeper, DT_CTRL
=======
from common.realtime import sec_since_boot, config_realtime_process, Priority, Ratekeeper, DT_CTRL
>>>>>>> 9f5dcef8
from common.profiler import Profiler
from common.params import Params, put_nonblocking
import cereal.messaging as messaging
from selfdrive.config import Conversions as CV
from selfdrive.boardd.boardd import can_list_to_can_capnp
from selfdrive.car.car_helpers import get_car, get_startup_event, get_one_can
from selfdrive.controls.lib.lane_planner import CAMERA_OFFSET
from selfdrive.controls.lib.drive_helpers import update_v_cruise, initialize_v_cruise
from selfdrive.controls.lib.longcontrol import LongControl, STARTING_TARGET_SPEED
from selfdrive.controls.lib.latcontrol_pid import LatControlPID
from selfdrive.controls.lib.latcontrol_indi import LatControlINDI
from selfdrive.controls.lib.latcontrol_lqr import LatControlLQR
from selfdrive.controls.lib.events import Events, ET
from selfdrive.controls.lib.alertmanager import AlertManager
from selfdrive.controls.lib.vehicle_model import VehicleModel
from selfdrive.controls.lib.planner import LON_MPC_STEP
from selfdrive.locationd.calibrationd import Calibration
from selfdrive.hardware import HARDWARE

LDW_MIN_SPEED = 31 * CV.MPH_TO_MS
LANE_DEPARTURE_THRESHOLD = 0.1
STEER_ANGLE_SATURATION_TIMEOUT = 1.0 / DT_CTRL
STEER_ANGLE_SATURATION_THRESHOLD = 2.5  # Degrees

SIMULATION = "SIMULATION" in os.environ
NOSENSOR = "NOSENSOR" in os.environ

ThermalStatus = log.ThermalData.ThermalStatus
State = log.ControlsState.OpenpilotState
HwType = log.HealthData.HwType
LongitudinalPlanSource = log.Plan.LongitudinalPlanSource
Desire = log.PathPlan.Desire
LaneChangeState = log.PathPlan.LaneChangeState
LaneChangeDirection = log.PathPlan.LaneChangeDirection
EventName = car.CarEvent.EventName


class Controls:
  def __init__(self, sm=None, pm=None, can_sock=None):
<<<<<<< HEAD
    gc.disable()
    set_realtime_priority(53)
    set_core_affinity(3)
=======
    config_realtime_process(3, Priority.CTRL_HIGH)
>>>>>>> 9f5dcef8

    # Setup sockets
    self.pm = pm
    if self.pm is None:
      self.pm = messaging.PubMaster(['sendcan', 'controlsState', 'carState',
                                     'carControl', 'carEvents', 'carParams'])

    self.sm = sm
    if self.sm is None:
<<<<<<< HEAD
      self.sm = messaging.SubMaster(['thermal', 'health', 'frame', 'model', 'liveCalibration',
                                     'dMonitoringState', 'plan', 'pathPlan', 'liveLocationKalman'])
=======
      ignore = ['ubloxRaw', 'frontFrame'] if SIMULATION else None
      self.sm = messaging.SubMaster(['thermal', 'health', 'modelV2', 'liveCalibration', 'ubloxRaw',
                                     'dMonitoringState', 'plan', 'pathPlan', 'liveLocationKalman',
                                     'frame', 'frontFrame'], ignore_alive=ignore)
>>>>>>> 9f5dcef8

    self.can_sock = can_sock
    if can_sock is None:
      can_timeout = None if os.environ.get('NO_CAN_TIMEOUT', False) else 100
      self.can_sock = messaging.sub_sock('can', timeout=can_timeout)

    # wait for one health and one CAN packet
<<<<<<< HEAD
    hw_type = messaging.recv_one(self.sm.sock['health']).health.hwType
    has_relay = hw_type in [HwType.blackPanda, HwType.uno, HwType.dos]
=======
>>>>>>> 9f5dcef8
    print("Waiting for CAN messages...")
    get_one_can(self.can_sock)

    self.CI, self.CP = get_car(self.can_sock, self.pm.sock['sendcan'])

    # read params
    params = Params()
    self.is_metric = params.get("IsMetric", encoding='utf8') == "1"
    self.is_ldw_enabled = params.get("IsLdwEnabled", encoding='utf8') == "1"
<<<<<<< HEAD
    internet_needed = (params.get("Offroad_ConnectivityNeeded", encoding='utf8') is not None) and (params.get("DisableUpdates") != b"1")
=======
>>>>>>> 9f5dcef8
    community_feature_toggle = params.get("CommunityFeaturesToggle", encoding='utf8') == "1"
    openpilot_enabled_toggle = params.get("OpenpilotEnabledToggle", encoding='utf8') == "1"
    passive = params.get("Passive", encoding='utf8') == "1" or not openpilot_enabled_toggle

    # detect sound card presence and ensure successful init
<<<<<<< HEAD
    sounds_available = not ANDROID or get_sound_card_online()
=======
    sounds_available = HARDWARE.get_sound_card_online()
>>>>>>> 9f5dcef8

    car_recognized = self.CP.carName != 'mock'
    # If stock camera is disconnected, we loaded car controls and it's not dashcam mode
    controller_available = self.CP.enableCamera and self.CI.CC is not None and not passive and not self.CP.dashcamOnly
    community_feature_disallowed = self.CP.communityFeature and not community_feature_toggle
    self.read_only = not car_recognized or not controller_available or \
                       self.CP.dashcamOnly or community_feature_disallowed
    if self.read_only:
      self.CP.safetyModel = car.CarParams.SafetyModel.noOutput

    # Write CarParams for radard and boardd safety mode
    cp_bytes = self.CP.to_bytes()
    params.put("CarParams", cp_bytes)
    put_nonblocking("CarParamsCache", cp_bytes)

    self.CC = car.CarControl.new_message()
    self.AM = AlertManager()
    self.events = Events()

    self.LoC = LongControl(self.CP, self.CI.compute_gb)
    self.VM = VehicleModel(self.CP)

    if self.CP.lateralTuning.which() == 'pid':
      self.LaC = LatControlPID(self.CP)
    elif self.CP.lateralTuning.which() == 'indi':
      self.LaC = LatControlINDI(self.CP)
    elif self.CP.lateralTuning.which() == 'lqr':
      self.LaC = LatControlLQR(self.CP)

    self.state = State.disabled
    self.enabled = False
    self.active = False
    self.can_rcv_error = False
    self.soft_disable_timer = 0
    self.v_cruise_kph = 255
    self.v_cruise_kph_last = 0
    self.mismatch_counter = 0
    self.can_error_counter = 0
    self.last_blinker_frame = 0
    self.saturated_count = 0
    self.distance_traveled = 0
<<<<<<< HEAD
=======
    self.last_functional_fan_frame = 0
>>>>>>> 9f5dcef8
    self.events_prev = []
    self.current_alert_types = [ET.PERMANENT]

    self.sm['liveCalibration'].calStatus = Calibration.CALIBRATED
    self.sm['thermal'].freeSpace = 1.
    self.sm['dMonitoringState'].events = []
    self.sm['dMonitoringState'].awarenessStatus = 1.
    self.sm['dMonitoringState'].faceDetected = False

    self.startup_event = get_startup_event(car_recognized, controller_available)

    if not sounds_available:
      self.events.add(EventName.soundsUnavailable, static=True)
    if community_feature_disallowed:
      self.events.add(EventName.communityFeatureDisallowed, static=True)
    if not car_recognized:
      self.events.add(EventName.carUnrecognized, static=True)
<<<<<<< HEAD
    if hw_type == HwType.whitePanda:
      self.events.add(EventName.whitePandaUnsupported, static=True)
=======
>>>>>>> 9f5dcef8

    # controlsd is driven by can recv, expected at 100Hz
    self.rk = Ratekeeper(100, print_delay_threshold=None)
    self.prof = Profiler(False)  # off by default

  def update_events(self, CS):
    """Compute carEvents from carState"""

    self.events.clear()
    self.events.add_from_msg(CS.events)
    self.events.add_from_msg(self.sm['dMonitoringState'].events)

    # Handle startup event
    if self.startup_event is not None:
      self.events.add(self.startup_event)
      self.startup_event = None

    # Create events for battery, temperature, disk space, and memory
    if self.sm['thermal'].batteryPercent < 1 and self.sm['thermal'].chargingError:
      # at zero percent battery, while discharging, OP should not allowed
      self.events.add(EventName.lowBattery)
    if self.sm['thermal'].thermalStatus >= ThermalStatus.red:
      self.events.add(EventName.overheat)
    if self.sm['thermal'].freeSpace < 0.07:
      # under 7% of space free no enable allowed
      self.events.add(EventName.outOfSpace)
    if self.sm['thermal'].memUsedPercent > 90:
      self.events.add(EventName.lowMemory)

    # Alert if fan isn't spinning for 5 seconds
    if self.sm['health'].hwType in [HwType.uno, HwType.dos]:
      if self.sm['health'].fanSpeedRpm == 0 and self.sm['thermal'].fanSpeed > 50:
        if (self.sm.frame - self.last_functional_fan_frame) * DT_CTRL > 5.0:
          self.events.add(EventName.fanMalfunction)
      else:
        self.last_functional_fan_frame = self.sm.frame

    # Handle calibration status
    cal_status = self.sm['liveCalibration'].calStatus
    if cal_status != Calibration.CALIBRATED:
      if cal_status == Calibration.UNCALIBRATED:
        self.events.add(EventName.calibrationIncomplete)
      else:
        self.events.add(EventName.calibrationInvalid)

    # Handle lane change
    if self.sm['pathPlan'].laneChangeState == LaneChangeState.preLaneChange:
      direction = self.sm['pathPlan'].laneChangeDirection
      if (CS.leftBlindspot and direction == LaneChangeDirection.left) or \
         (CS.rightBlindspot and direction == LaneChangeDirection.right):
        self.events.add(EventName.laneChangeBlocked)
      else:
        if direction == LaneChangeDirection.left:
          self.events.add(EventName.preLaneChangeLeft)
        else:
          self.events.add(EventName.preLaneChangeRight)
    elif self.sm['pathPlan'].laneChangeState in [LaneChangeState.laneChangeStarting,
<<<<<<< HEAD
                                        LaneChangeState.laneChangeFinishing]:
=======
                                                 LaneChangeState.laneChangeFinishing]:
>>>>>>> 9f5dcef8
      self.events.add(EventName.laneChange)

    if self.can_rcv_error or (not CS.canValid and self.sm.frame > 5 / DT_CTRL):
      self.events.add(EventName.canError)
<<<<<<< HEAD
    if self.mismatch_counter >= 200:
=======
    if (self.sm['health'].safetyModel != self.CP.safetyModel and self.sm.frame > 2 / DT_CTRL) or \
      self.mismatch_counter >= 200:
>>>>>>> 9f5dcef8
      self.events.add(EventName.controlsMismatch)
    if not self.sm.alive['plan'] and self.sm.alive['pathPlan']:
      # only plan not being received: radar not communicating
      self.events.add(EventName.radarCommIssue)
    elif not self.sm.all_alive_and_valid():
      self.events.add(EventName.commIssue)
    if not self.sm['pathPlan'].mpcSolutionValid:
      self.events.add(EventName.plannerError)
<<<<<<< HEAD
    if not self.sm['liveLocationKalman'].sensorsOK and os.getenv("NOSENSOR") is None:
=======
    if not self.sm['liveLocationKalman'].sensorsOK and not NOSENSOR:
>>>>>>> 9f5dcef8
      if self.sm.frame > 5 / DT_CTRL:  # Give locationd some time to receive all the inputs
        self.events.add(EventName.sensorDataInvalid)
    if not self.sm['liveLocationKalman'].gpsOK and (self.distance_traveled > 1000) and os.getenv("NOSENSOR") is None:
      # Not show in first 1 km to allow for driving out of garage. This event shows after 5 minutes
      self.events.add(EventName.noGps)
    if not self.sm['pathPlan'].paramsValid:
      self.events.add(EventName.vehicleModelInvalid)
    if not self.sm['liveLocationKalman'].posenetOK:
      self.events.add(EventName.posenetInvalid)
<<<<<<< HEAD
    if not self.sm['frame'].recoverState < 2:
      # counter>=2 is active
      self.events.add(EventName.focusRecoverActive)
=======
    if not self.sm['liveLocationKalman'].deviceStable:
      self.events.add(EventName.deviceFalling)
>>>>>>> 9f5dcef8
    if not self.sm['plan'].radarValid:
      self.events.add(EventName.radarFault)
    if self.sm['plan'].radarCanError:
      self.events.add(EventName.radarCanError)
    if log.HealthData.FaultType.relayMalfunction in self.sm['health'].faults:
      self.events.add(EventName.relayMalfunction)
    if self.sm['plan'].fcw:
      self.events.add(EventName.fcw)
    if self.sm['model'].frameDropPerc > 1:
      self.events.add(EventName.modeldLagging)

    # TODO: fix simulator
    if not SIMULATION:
      if not NOSENSOR:
        if not self.sm.alive['ubloxRaw'] and (self.sm.frame > 10. / DT_CTRL):
          self.events.add(EventName.gpsMalfunction)
        elif not self.sm['liveLocationKalman'].gpsOK and (self.distance_traveled > 1000):
          # Not show in first 1 km to allow for driving out of garage. This event shows after 5 minutes
          self.events.add(EventName.noGps)
      if not self.sm.all_alive(['frame', 'frontFrame']) and (self.sm.frame > 5 / DT_CTRL):
        self.events.add(EventName.cameraMalfunction)
      if self.sm['modelV2'].frameDropPerc > 20:
        self.events.add(EventName.modeldLagging)

    # Only allow engagement with brake pressed when stopped behind another stopped car
    if CS.brakePressed and self.sm['plan'].vTargetFuture >= STARTING_TARGET_SPEED \
      and self.CP.openpilotLongitudinalControl and CS.vEgo < 0.3:
      self.events.add(EventName.noTarget)

  def data_sample(self):
    """Receive data from sockets and update carState"""

    # Update carState from CAN
    can_strs = messaging.drain_sock_raw(self.can_sock, wait_for_one=True)
    CS = self.CI.update(self.CC, can_strs)

    self.sm.update(0)

    # Check for CAN timeout
    if not can_strs:
      self.can_error_counter += 1
      self.can_rcv_error = True
    else:
      self.can_rcv_error = False

    # When the panda and controlsd do not agree on controls_allowed
    # we want to disengage openpilot. However the status from the panda goes through
    # another socket other than the CAN messages and one can arrive earlier than the other.
    # Therefore we allow a mismatch for two samples, then we trigger the disengagement.
    if not self.enabled:
      self.mismatch_counter = 0

    if not self.sm['health'].controlsAllowed and self.enabled:
      self.mismatch_counter += 1

    self.distance_traveled += CS.vEgo * DT_CTRL

    return CS

  def state_transition(self, CS):
    """Compute conditional state transitions and execute actions on state transitions"""

    self.v_cruise_kph_last = self.v_cruise_kph

    # if stock cruise is completely disabled, then we can use our own set speed logic
    if not self.CP.enableCruise:
      self.v_cruise_kph = update_v_cruise(self.v_cruise_kph, CS.buttonEvents, self.enabled)
    elif self.CP.enableCruise and CS.cruiseState.enabled:
      self.v_cruise_kph = CS.cruiseState.speed * CV.MS_TO_KPH

    # decrease the soft disable timer at every step, as it's reset on
    # entrance in SOFT_DISABLING state
    self.soft_disable_timer = max(0, self.soft_disable_timer - 1)

    self.current_alert_types = [ET.PERMANENT]

    # ENABLED, PRE ENABLING, SOFT DISABLING
    if self.state != State.disabled:
      # user and immediate disable always have priority in a non-disabled state
      if self.events.any(ET.USER_DISABLE):
        self.state = State.disabled
        self.current_alert_types.append(ET.USER_DISABLE)

      elif self.events.any(ET.IMMEDIATE_DISABLE):
        self.state = State.disabled
        self.current_alert_types.append(ET.IMMEDIATE_DISABLE)

      else:
        # ENABLED
        if self.state == State.enabled:
          if self.events.any(ET.SOFT_DISABLE):
            self.state = State.softDisabling
            self.soft_disable_timer = 300   # 3s
            self.current_alert_types.append(ET.SOFT_DISABLE)

        # SOFT DISABLING
        elif self.state == State.softDisabling:
          if not self.events.any(ET.SOFT_DISABLE):
            # no more soft disabling condition, so go back to ENABLED
            self.state = State.enabled

          elif self.events.any(ET.SOFT_DISABLE) and self.soft_disable_timer > 0:
            self.current_alert_types.append(ET.SOFT_DISABLE)

          elif self.soft_disable_timer <= 0:
            self.state = State.disabled

        # PRE ENABLING
        elif self.state == State.preEnabled:
          if not self.events.any(ET.PRE_ENABLE):
            self.state = State.enabled
          else:
            self.current_alert_types.append(ET.PRE_ENABLE)

    # DISABLED
    elif self.state == State.disabled:
      if self.events.any(ET.ENABLE):
        if self.events.any(ET.NO_ENTRY):
          self.current_alert_types.append(ET.NO_ENTRY)

        else:
          if self.events.any(ET.PRE_ENABLE):
            self.state = State.preEnabled
          else:
            self.state = State.enabled
          self.current_alert_types.append(ET.ENABLE)
          self.v_cruise_kph = initialize_v_cruise(CS.vEgo, CS.buttonEvents, self.v_cruise_kph_last)

    # Check if actuators are enabled
    self.active = self.state == State.enabled or self.state == State.softDisabling
    if self.active:
      self.current_alert_types.append(ET.WARNING)

    # Check if openpilot is engaged
    self.enabled = self.active or self.state == State.preEnabled

  def state_control(self, CS):
    """Given the state, this function returns an actuators packet"""

    plan = self.sm['plan']
    path_plan = self.sm['pathPlan']

    actuators = car.CarControl.Actuators.new_message()

    if CS.leftBlinker or CS.rightBlinker:
      self.last_blinker_frame = self.sm.frame

    # State specific actions

    if not self.active:
      self.LaC.reset()
      self.LoC.reset(v_pid=CS.vEgo)

    plan_age = DT_CTRL * (self.sm.frame - self.sm.rcv_frame['plan'])
    # no greater than dt mpc + dt, to prevent too high extraps
    dt = min(plan_age, LON_MPC_STEP + DT_CTRL) + DT_CTRL

    a_acc_sol = plan.aStart + (dt / LON_MPC_STEP) * (plan.aTarget - plan.aStart)
    v_acc_sol = plan.vStart + dt * (a_acc_sol + plan.aStart) / 2.0

    # Gas/Brake PID loop
    actuators.gas, actuators.brake = self.LoC.update(self.active, CS, v_acc_sol, plan.vTargetFuture, a_acc_sol, self.CP)
    # Steering PID loop and lateral MPC
    actuators.steer, actuators.steerAngle, lac_log = self.LaC.update(self.active, CS, self.CP, path_plan)

    # Check for difference between desired angle and angle for angle based control
    angle_control_saturated = self.CP.steerControlType == car.CarParams.SteerControlType.angle and \
      abs(actuators.steerAngle - CS.steeringAngle) > STEER_ANGLE_SATURATION_THRESHOLD

    if angle_control_saturated and not CS.steeringPressed and self.active:
      self.saturated_count += 1
    else:
      self.saturated_count = 0

    # Send a "steering required alert" if saturation count has reached the limit
    if (lac_log.saturated and not CS.steeringPressed) or \
       (self.saturated_count > STEER_ANGLE_SATURATION_TIMEOUT):
      # Check if we deviated from the path
      left_deviation = actuators.steer > 0 and path_plan.dPathPoints[0] < -0.1
      right_deviation = actuators.steer < 0 and path_plan.dPathPoints[0] > 0.1

      if left_deviation or right_deviation:
        self.events.add(EventName.steerSaturated)

    return actuators, v_acc_sol, a_acc_sol, lac_log

  def publish_logs(self, CS, start_time, actuators, v_acc, a_acc, lac_log):
    """Send actuators and hud commands to the car, send controlsstate and MPC logging"""

    CC = car.CarControl.new_message()
    CC.enabled = self.enabled
    CC.actuators = actuators

    CC.cruiseControl.override = True
    CC.cruiseControl.cancel = not self.CP.enableCruise or (not self.enabled and CS.cruiseState.enabled)

    # Some override values for Honda
    # brake discount removes a sharp nonlinearity
    brake_discount = (1.0 - clip(actuators.brake * 3., 0.0, 1.0))
    speed_override = max(0.0, (self.LoC.v_pid + CS.cruiseState.speedOffset) * brake_discount)
    CC.cruiseControl.speedOverride = float(speed_override if self.CP.enableCruise else 0.0)
    CC.cruiseControl.accelOverride = self.CI.calc_accel_override(CS.aEgo, self.sm['plan'].aTarget, CS.vEgo, self.sm['plan'].vTarget)

    CC.hudControl.setSpeed = float(self.v_cruise_kph * CV.KPH_TO_MS)
    CC.hudControl.speedVisible = self.enabled
    CC.hudControl.lanesVisible = self.enabled
    CC.hudControl.leadVisible = self.sm['plan'].hasLead

    right_lane_visible = self.sm['pathPlan'].rProb > 0.5
    left_lane_visible = self.sm['pathPlan'].lProb > 0.5
    CC.hudControl.rightLaneVisible = bool(right_lane_visible)
    CC.hudControl.leftLaneVisible = bool(left_lane_visible)

    recent_blinker = (self.sm.frame - self.last_blinker_frame) * DT_CTRL < 5.0  # 5s blinker cooldown
    ldw_allowed = self.is_ldw_enabled and CS.vEgo > LDW_MIN_SPEED and not recent_blinker \
                    and not self.active and self.sm['liveCalibration'].calStatus == Calibration.CALIBRATED

    meta = self.sm['modelV2'].meta
    if len(meta.desirePrediction) and ldw_allowed:
      l_lane_change_prob = meta.desirePrediction[Desire.laneChangeLeft - 1]
      r_lane_change_prob = meta.desirePrediction[Desire.laneChangeRight - 1]
      l_lane_close = left_lane_visible and (self.sm['modelV2'].laneLines[1].y[0] > -(1.08 + CAMERA_OFFSET))
      r_lane_close = right_lane_visible and (self.sm['modelV2'].laneLines[2].y[0] < (1.08 - CAMERA_OFFSET))

      CC.hudControl.leftLaneDepart = bool(l_lane_change_prob > LANE_DEPARTURE_THRESHOLD and l_lane_close)
      CC.hudControl.rightLaneDepart = bool(r_lane_change_prob > LANE_DEPARTURE_THRESHOLD and r_lane_close)

    if CC.hudControl.rightLaneDepart or CC.hudControl.leftLaneDepart:
      self.events.add(EventName.ldw)

    clear_event = ET.WARNING if ET.WARNING not in self.current_alert_types else None
    alerts = self.events.create_alerts(self.current_alert_types, [self.CP, self.sm, self.is_metric])
    self.AM.add_many(self.sm.frame, alerts, self.enabled)
    self.AM.process_alerts(self.sm.frame, clear_event)
    CC.hudControl.visualAlert = self.AM.visual_alert

    if not self.read_only:
      # send car controls over can
      can_sends = self.CI.apply(CC)
      self.pm.send('sendcan', can_list_to_can_capnp(can_sends, msgtype='sendcan', valid=CS.canValid))

    force_decel = (self.sm['dMonitoringState'].awarenessStatus < 0.) or \
                  (self.state == State.softDisabling)

    steer_angle_rad = (CS.steeringAngle - self.sm['pathPlan'].angleOffset) * CV.DEG_TO_RAD

    # controlsState
    dat = messaging.new_message('controlsState')
    dat.valid = CS.canValid
    controlsState = dat.controlsState
    controlsState.alertText1 = self.AM.alert_text_1
    controlsState.alertText2 = self.AM.alert_text_2
    controlsState.alertSize = self.AM.alert_size
    controlsState.alertStatus = self.AM.alert_status
    controlsState.alertBlinkingRate = self.AM.alert_rate
    controlsState.alertType = self.AM.alert_type
    controlsState.alertSound = self.AM.audible_alert
    controlsState.driverMonitoringOn = self.sm['dMonitoringState'].faceDetected
    controlsState.canMonoTimes = list(CS.canMonoTimes)
    controlsState.planMonoTime = self.sm.logMonoTime['plan']
    controlsState.pathPlanMonoTime = self.sm.logMonoTime['pathPlan']
    controlsState.enabled = self.enabled
    controlsState.active = self.active
    controlsState.vEgo = CS.vEgo
    controlsState.vEgoRaw = CS.vEgoRaw
    controlsState.angleSteers = CS.steeringAngle
    controlsState.curvature = self.VM.calc_curvature(steer_angle_rad, CS.vEgo)
    controlsState.steerOverride = CS.steeringPressed
    controlsState.state = self.state
    controlsState.engageable = not self.events.any(ET.NO_ENTRY)
    controlsState.longControlState = self.LoC.long_control_state
    controlsState.vPid = float(self.LoC.v_pid)
    controlsState.vCruise = float(self.v_cruise_kph)
    controlsState.upAccelCmd = float(self.LoC.pid.p)
    controlsState.uiAccelCmd = float(self.LoC.pid.i)
    controlsState.ufAccelCmd = float(self.LoC.pid.f)
    controlsState.angleSteersDes = float(self.LaC.angle_steers_des)
    controlsState.vTargetLead = float(v_acc)
    controlsState.aTarget = float(a_acc)
    controlsState.jerkFactor = float(self.sm['plan'].jerkFactor)
    controlsState.gpsPlannerActive = self.sm['plan'].gpsPlannerActive
    controlsState.vCurvature = self.sm['plan'].vCurvature
    controlsState.decelForModel = self.sm['plan'].longitudinalPlanSource == LongitudinalPlanSource.model
    controlsState.cumLagMs = -self.rk.remaining * 1000.
    controlsState.startMonoTime = int(start_time * 1e9)
    controlsState.mapValid = self.sm['plan'].mapValid
    controlsState.forceDecel = bool(force_decel)
    controlsState.canErrorCounter = self.can_error_counter

    if self.CP.lateralTuning.which() == 'pid':
      controlsState.lateralControlState.pidState = lac_log
    elif self.CP.lateralTuning.which() == 'lqr':
      controlsState.lateralControlState.lqrState = lac_log
    elif self.CP.lateralTuning.which() == 'indi':
      controlsState.lateralControlState.indiState = lac_log
    self.pm.send('controlsState', dat)

    # carState
    car_events = self.events.to_msg()
    cs_send = messaging.new_message('carState')
    cs_send.valid = CS.canValid
    cs_send.carState = CS
    cs_send.carState.events = car_events
    self.pm.send('carState', cs_send)

    # carEvents - logged every second or on change
    if (self.sm.frame % int(1. / DT_CTRL) == 0) or (self.events.names != self.events_prev):
      ce_send = messaging.new_message('carEvents', len(self.events))
      ce_send.carEvents = car_events
      self.pm.send('carEvents', ce_send)
    self.events_prev = self.events.names.copy()

    # carParams - logged every 50 seconds (> 1 per segment)
    if (self.sm.frame % int(50. / DT_CTRL) == 0):
      cp_send = messaging.new_message('carParams')
      cp_send.carParams = self.CP
      self.pm.send('carParams', cp_send)

    # carControl
    cc_send = messaging.new_message('carControl')
    cc_send.valid = CS.canValid
    cc_send.carControl = CC
    self.pm.send('carControl', cc_send)

    # copy CarControl to pass to CarInterface on the next iteration
    self.CC = CC

  def step(self):
    start_time = sec_since_boot()
    self.prof.checkpoint("Ratekeeper", ignore=True)

    # Sample data from sockets and get a carState
    CS = self.data_sample()
    self.prof.checkpoint("Sample")

    self.update_events(CS)

    if not self.read_only:
      # Update control state
      self.state_transition(CS)
      self.prof.checkpoint("State transition")

    # Compute actuators (runs PID loops and lateral MPC)
    actuators, v_acc, a_acc, lac_log = self.state_control(CS)

    self.prof.checkpoint("State Control")

    # Publish data
    self.publish_logs(CS, start_time, actuators, v_acc, a_acc, lac_log)
    self.prof.checkpoint("Sent")

  def controlsd_thread(self):
    while True:
      self.step()
      self.rk.monitor_time()
      self.prof.display()

def main(sm=None, pm=None, logcan=None):
  controls = Controls(sm, pm, logcan)
  controls.controlsd_thread()


if __name__ == "__main__":
  main()<|MERGE_RESOLUTION|>--- conflicted
+++ resolved
@@ -1,13 +1,8 @@
 #!/usr/bin/env python3
 import os
 from cereal import car, log
-from common.android import ANDROID, get_sound_card_online
 from common.numpy_fast import clip
-<<<<<<< HEAD
-from common.realtime import sec_since_boot, set_realtime_priority, set_core_affinity, Ratekeeper, DT_CTRL
-=======
 from common.realtime import sec_since_boot, config_realtime_process, Priority, Ratekeeper, DT_CTRL
->>>>>>> 9f5dcef8
 from common.profiler import Profiler
 from common.params import Params, put_nonblocking
 import cereal.messaging as messaging
@@ -47,13 +42,7 @@
 
 class Controls:
   def __init__(self, sm=None, pm=None, can_sock=None):
-<<<<<<< HEAD
-    gc.disable()
-    set_realtime_priority(53)
-    set_core_affinity(3)
-=======
     config_realtime_process(3, Priority.CTRL_HIGH)
->>>>>>> 9f5dcef8
 
     # Setup sockets
     self.pm = pm
@@ -63,15 +52,10 @@
 
     self.sm = sm
     if self.sm is None:
-<<<<<<< HEAD
-      self.sm = messaging.SubMaster(['thermal', 'health', 'frame', 'model', 'liveCalibration',
-                                     'dMonitoringState', 'plan', 'pathPlan', 'liveLocationKalman'])
-=======
       ignore = ['ubloxRaw', 'frontFrame'] if SIMULATION else None
       self.sm = messaging.SubMaster(['thermal', 'health', 'modelV2', 'liveCalibration', 'ubloxRaw',
                                      'dMonitoringState', 'plan', 'pathPlan', 'liveLocationKalman',
                                      'frame', 'frontFrame'], ignore_alive=ignore)
->>>>>>> 9f5dcef8
 
     self.can_sock = can_sock
     if can_sock is None:
@@ -79,11 +63,6 @@
       self.can_sock = messaging.sub_sock('can', timeout=can_timeout)
 
     # wait for one health and one CAN packet
-<<<<<<< HEAD
-    hw_type = messaging.recv_one(self.sm.sock['health']).health.hwType
-    has_relay = hw_type in [HwType.blackPanda, HwType.uno, HwType.dos]
-=======
->>>>>>> 9f5dcef8
     print("Waiting for CAN messages...")
     get_one_can(self.can_sock)
 
@@ -93,20 +72,12 @@
     params = Params()
     self.is_metric = params.get("IsMetric", encoding='utf8') == "1"
     self.is_ldw_enabled = params.get("IsLdwEnabled", encoding='utf8') == "1"
-<<<<<<< HEAD
-    internet_needed = (params.get("Offroad_ConnectivityNeeded", encoding='utf8') is not None) and (params.get("DisableUpdates") != b"1")
-=======
->>>>>>> 9f5dcef8
     community_feature_toggle = params.get("CommunityFeaturesToggle", encoding='utf8') == "1"
     openpilot_enabled_toggle = params.get("OpenpilotEnabledToggle", encoding='utf8') == "1"
     passive = params.get("Passive", encoding='utf8') == "1" or not openpilot_enabled_toggle
 
     # detect sound card presence and ensure successful init
-<<<<<<< HEAD
-    sounds_available = not ANDROID or get_sound_card_online()
-=======
     sounds_available = HARDWARE.get_sound_card_online()
->>>>>>> 9f5dcef8
 
     car_recognized = self.CP.carName != 'mock'
     # If stock camera is disconnected, we loaded car controls and it's not dashcam mode
@@ -148,10 +119,7 @@
     self.last_blinker_frame = 0
     self.saturated_count = 0
     self.distance_traveled = 0
-<<<<<<< HEAD
-=======
     self.last_functional_fan_frame = 0
->>>>>>> 9f5dcef8
     self.events_prev = []
     self.current_alert_types = [ET.PERMANENT]
 
@@ -169,11 +137,6 @@
       self.events.add(EventName.communityFeatureDisallowed, static=True)
     if not car_recognized:
       self.events.add(EventName.carUnrecognized, static=True)
-<<<<<<< HEAD
-    if hw_type == HwType.whitePanda:
-      self.events.add(EventName.whitePandaUnsupported, static=True)
-=======
->>>>>>> 9f5dcef8
 
     # controlsd is driven by can recv, expected at 100Hz
     self.rk = Ratekeeper(100, print_delay_threshold=None)
@@ -231,21 +194,13 @@
         else:
           self.events.add(EventName.preLaneChangeRight)
     elif self.sm['pathPlan'].laneChangeState in [LaneChangeState.laneChangeStarting,
-<<<<<<< HEAD
-                                        LaneChangeState.laneChangeFinishing]:
-=======
                                                  LaneChangeState.laneChangeFinishing]:
->>>>>>> 9f5dcef8
       self.events.add(EventName.laneChange)
 
     if self.can_rcv_error or (not CS.canValid and self.sm.frame > 5 / DT_CTRL):
       self.events.add(EventName.canError)
-<<<<<<< HEAD
-    if self.mismatch_counter >= 200:
-=======
     if (self.sm['health'].safetyModel != self.CP.safetyModel and self.sm.frame > 2 / DT_CTRL) or \
       self.mismatch_counter >= 200:
->>>>>>> 9f5dcef8
       self.events.add(EventName.controlsMismatch)
     if not self.sm.alive['plan'] and self.sm.alive['pathPlan']:
       # only plan not being received: radar not communicating
@@ -254,28 +209,15 @@
       self.events.add(EventName.commIssue)
     if not self.sm['pathPlan'].mpcSolutionValid:
       self.events.add(EventName.plannerError)
-<<<<<<< HEAD
-    if not self.sm['liveLocationKalman'].sensorsOK and os.getenv("NOSENSOR") is None:
-=======
     if not self.sm['liveLocationKalman'].sensorsOK and not NOSENSOR:
->>>>>>> 9f5dcef8
       if self.sm.frame > 5 / DT_CTRL:  # Give locationd some time to receive all the inputs
         self.events.add(EventName.sensorDataInvalid)
-    if not self.sm['liveLocationKalman'].gpsOK and (self.distance_traveled > 1000) and os.getenv("NOSENSOR") is None:
-      # Not show in first 1 km to allow for driving out of garage. This event shows after 5 minutes
-      self.events.add(EventName.noGps)
     if not self.sm['pathPlan'].paramsValid:
       self.events.add(EventName.vehicleModelInvalid)
     if not self.sm['liveLocationKalman'].posenetOK:
       self.events.add(EventName.posenetInvalid)
-<<<<<<< HEAD
-    if not self.sm['frame'].recoverState < 2:
-      # counter>=2 is active
-      self.events.add(EventName.focusRecoverActive)
-=======
     if not self.sm['liveLocationKalman'].deviceStable:
       self.events.add(EventName.deviceFalling)
->>>>>>> 9f5dcef8
     if not self.sm['plan'].radarValid:
       self.events.add(EventName.radarFault)
     if self.sm['plan'].radarCanError:
@@ -284,8 +226,6 @@
       self.events.add(EventName.relayMalfunction)
     if self.sm['plan'].fcw:
       self.events.add(EventName.fcw)
-    if self.sm['model'].frameDropPerc > 1:
-      self.events.add(EventName.modeldLagging)
 
     # TODO: fix simulator
     if not SIMULATION:
