from enum import IntEnum
from typing import Dict, Union, Callable, Any

<<<<<<< HEAD
from common.realtime import DT_CTRL
from selfdrive.config import Conversions as CV
from selfdrive.locationd.calibration_helpers import Filter
=======
from cereal import log, car
import cereal.messaging as messaging
from common.realtime import DT_CTRL
from selfdrive.config import Conversions as CV
from selfdrive.locationd.calibrationd import MIN_SPEED_FILTER
>>>>>>> 9f5dcef8

AlertSize = log.ControlsState.AlertSize
AlertStatus = log.ControlsState.AlertStatus
VisualAlert = car.CarControl.HUDControl.VisualAlert
AudibleAlert = car.CarControl.HUDControl.AudibleAlert
EventName = car.CarEvent.EventName

# Alert priorities
class Priority(IntEnum):
  LOWEST = 0
  LOWER = 1
  LOW = 2
  MID = 3
  HIGH = 4
  HIGHEST = 5

# Event types
class ET:
  ENABLE = 'enable'
  PRE_ENABLE = 'preEnable'
  NO_ENTRY = 'noEntry'
  WARNING = 'warning'
  USER_DISABLE = 'userDisable'
  SOFT_DISABLE = 'softDisable'
  IMMEDIATE_DISABLE = 'immediateDisable'
  PERMANENT = 'permanent'

# get event name from enum
EVENT_NAME = {v: k for k, v in EventName.schema.enumerants.items()}


class Events:
  def __init__(self):
    self.events = []
    self.static_events = []
    self.events_prev = dict.fromkeys(EVENTS.keys(), 0)

  @property
  def names(self):
    return self.events

  def __len__(self):
    return len(self.events)

  def add(self, event_name, static=False):
    if static:
      self.static_events.append(event_name)
    self.events.append(event_name)

  def clear(self):
    self.events_prev = {k: (v+1 if k in self.events else 0) for k, v in self.events_prev.items()}
    self.events = self.static_events.copy()

  def any(self, event_type):
    for e in self.events:
      if event_type in EVENTS.get(e, {}).keys():
        return True
    return False

  def create_alerts(self, event_types, callback_args=None):
    if callback_args is None:
      callback_args = []

    ret = []
    for e in self.events:
      types = EVENTS[e].keys()
      for et in event_types:
        if et in types:
          alert = EVENTS[e][et]
          if not isinstance(alert, Alert):
            alert = alert(*callback_args)

          if DT_CTRL * (self.events_prev[e] + 1) >= alert.creation_delay:
            alert.alert_type = f"{EVENT_NAME[e]}/{et}"
<<<<<<< HEAD
=======
            alert.event_type = et
>>>>>>> 9f5dcef8
            ret.append(alert)
    return ret

  def add_from_msg(self, events):
    for e in events:
      self.events.append(e.name.raw)

  def to_msg(self):
    ret = []
    for event_name in self.events:
      event = car.CarEvent.new_message()
      event.name = event_name
      for event_type in EVENTS.get(event_name, {}).keys():
        setattr(event, event_type , True)
      ret.append(event)
    return ret

class Alert:
  def __init__(self,
<<<<<<< HEAD
               alert_text_1,
               alert_text_2,
               alert_status,
               alert_size,
               alert_priority,
               visual_alert,
               audible_alert,
               duration_sound,
               duration_hud_alert,
               duration_text,
               alert_rate=0.,
               creation_delay=0.):
=======
               alert_text_1: str,
               alert_text_2: str,
               alert_status: log.ControlsState.AlertStatus,
               alert_size: log.ControlsState.AlertSize,
               alert_priority: Priority,
               visual_alert: car.CarControl.HUDControl.VisualAlert,
               audible_alert: car.CarControl.HUDControl.AudibleAlert,
               duration_sound: float,
               duration_hud_alert: float,
               duration_text: float,
               alert_rate: float = 0.,
               creation_delay: float = 0.):
>>>>>>> 9f5dcef8

    self.alert_text_1 = alert_text_1
    self.alert_text_2 = alert_text_2
    self.alert_status = alert_status
    self.alert_size = alert_size
    self.alert_priority = alert_priority
    self.visual_alert = visual_alert
    self.audible_alert = audible_alert

    self.duration_sound = duration_sound
    self.duration_hud_alert = duration_hud_alert
    self.duration_text = duration_text

    self.alert_rate = alert_rate
    self.creation_delay = creation_delay

    self.start_time = 0.
    self.alert_type = ""
    self.event_type = None

  def __str__(self) -> str:
    return f"{self.alert_text_1}/{self.alert_text_2} {self.alert_priority} {self.visual_alert} {self.audible_alert}"

  def __gt__(self, alert2) -> bool:
    return self.alert_priority > alert2.alert_priority

class NoEntryAlert(Alert):
  def __init__(self, alert_text_2, audible_alert=AudibleAlert.chimeError,
               visual_alert=VisualAlert.none, duration_hud_alert=2.):
    super().__init__("openpilot Unavailable", alert_text_2, AlertStatus.normal,
                     AlertSize.mid, Priority.LOW, visual_alert,
                     audible_alert, .4, duration_hud_alert, 3.)


class SoftDisableAlert(Alert):
  def __init__(self, alert_text_2):
    super().__init__("TAKE CONTROL IMMEDIATELY", alert_text_2,
                     AlertStatus.critical, AlertSize.full,
                     Priority.MID, VisualAlert.steerRequired,
                     AudibleAlert.chimeWarningRepeat, .1, 2., 2.),


class ImmediateDisableAlert(Alert):
  def __init__(self, alert_text_2, alert_text_1="TAKE CONTROL IMMEDIATELY"):
    super().__init__(alert_text_1, alert_text_2,
                     AlertStatus.critical, AlertSize.full,
                     Priority.HIGHEST, VisualAlert.steerRequired,
                     AudibleAlert.chimeWarningRepeat, 2.2, 3., 4.),

class EngagementAlert(Alert):
  def __init__(self, audible_alert=True):
    super().__init__("", "",
                     AlertStatus.normal, AlertSize.none,
                     Priority.MID, VisualAlert.none,
                     audible_alert, .2, 0., 0.),

<<<<<<< HEAD

# ********** alert callback functions **********

def below_steer_speed_alert(CP, sm, metric):
  speed = int(round(CP.minSteerSpeed * (CV.MS_TO_KPH if metric else CV.MS_TO_MPH)))
  unit = "kph" if metric else "mph"
=======
class NormalPermanentAlert(Alert):
  def __init__(self, alert_text_1, alert_text_2):
    super().__init__(alert_text_1, alert_text_2,
                     AlertStatus.normal, AlertSize.mid,
                     Priority.LOWER, VisualAlert.none, AudibleAlert.none, 0., 0., .2),

# ********** alert callback functions **********

def below_steer_speed_alert(CP: car.CarParams, sm: messaging.SubMaster, metric: bool) -> Alert:
  speed = int(round(CP.minSteerSpeed * (CV.MS_TO_KPH if metric else CV.MS_TO_MPH)))
  unit = "km/h" if metric else "mph"
>>>>>>> 9f5dcef8
  return Alert(
    "TAKE CONTROL",
    "Steer Unavailable Below %d %s" % (speed, unit),
    AlertStatus.userPrompt, AlertSize.mid,
    Priority.MID, VisualAlert.steerRequired, AudibleAlert.none, 0., 0.4, .3)

def calibration_incomplete_alert(CP: car.CarParams, sm: messaging.SubMaster, metric: bool) -> Alert:
  speed = int(MIN_SPEED_FILTER * (CV.MS_TO_KPH if metric else CV.MS_TO_MPH))
  unit = "km/h" if metric else "mph"
  return Alert(
    "Calibration in Progress: %d%%" % sm['liveCalibration'].calPerc,
    "Drive Above %d %s" % (speed, unit),
    AlertStatus.normal, AlertSize.mid,
    Priority.LOWEST, VisualAlert.none, AudibleAlert.none, 0., 0., .2)

<<<<<<< HEAD
def no_gps_alert(CP, sm, metric):
=======
def no_gps_alert(CP: car.CarParams, sm: messaging.SubMaster, metric: bool) -> Alert:
>>>>>>> 9f5dcef8
  gps_integrated = sm['health'].hwType in [log.HealthData.HwType.uno, log.HealthData.HwType.dos]
  return Alert(
    "Poor GPS reception",
    "If sky is visible, contact support" if gps_integrated else "Check GPS antenna placement",
    AlertStatus.normal, AlertSize.mid,
    Priority.LOWER, VisualAlert.none, AudibleAlert.none, 0., 0., .2, creation_delay=300.)
<<<<<<< HEAD

def wrong_car_mode_alert(CP, sm, metric):
  text = "Cruise Mode Disabled"
  if CP.carName == "honda":
    text = "Main Switch Off"
  return NoEntryAlert(text, duration_hud_alert=0.)

EVENTS = {
  # ********** events with no alerts **********

=======

def wrong_car_mode_alert(CP: car.CarParams, sm: messaging.SubMaster, metric: bool) -> Alert:
  text = "Cruise Mode Disabled"
  if CP.carName == "honda":
    text = "Main Switch Off"
  return NoEntryAlert(text, duration_hud_alert=0.)

EVENTS: Dict[int, Dict[str, Union[Alert, Callable[[Any, messaging.SubMaster, bool], Alert]]]] = {
  # ********** events with no alerts **********

>>>>>>> 9f5dcef8
  # ********** events only containing alerts displayed in all states **********

  EventName.debugAlert: {
    ET.PERMANENT: Alert(
      "DEBUG ALERT",
      "",
      AlertStatus.userPrompt, AlertSize.mid,
      Priority.LOW, VisualAlert.none, AudibleAlert.none, .1, .1, .1),
  },

  EventName.startup: {
    ET.PERMANENT: Alert(
      "Be ready to take over at any time",
      "Always keep hands on wheel and eyes on road",
      AlertStatus.normal, AlertSize.mid,
      Priority.LOWER, VisualAlert.none, AudibleAlert.none, 0., 0., 15.),
  },

  EventName.startupMaster: {
    ET.PERMANENT: Alert(
      "WARNING: This branch is not tested",
      "Always keep hands on wheel and eyes on road",
      AlertStatus.userPrompt, AlertSize.mid,
      Priority.LOWER, VisualAlert.none, AudibleAlert.none, 0., 0., 15.),
  },

  EventName.startupNoControl: {
    ET.PERMANENT: Alert(
      "Dashcam mode",
      "Always keep hands on wheel and eyes on road",
      AlertStatus.normal, AlertSize.mid,
      Priority.LOWER, VisualAlert.none, AudibleAlert.none, 0., 0., 15.),
  },

  EventName.startupNoCar: {
    ET.PERMANENT: Alert(
      "Dashcam mode for unsupported car",
      "Always keep hands on wheel and eyes on road",
      AlertStatus.normal, AlertSize.mid,
      Priority.LOWER, VisualAlert.none, AudibleAlert.none, 0., 0., 15.),
  },

  EventName.startupOneplus: {
    ET.PERMANENT: Alert(
      "WARNING: Original EON deprecated",
      "Device will no longer update",
      AlertStatus.userPrompt, AlertSize.mid,
      Priority.LOWER, VisualAlert.none, AudibleAlert.none, 0., 0., 15.),
  },

  EventName.invalidLkasSetting: {
    ET.PERMANENT: Alert(
      "Stock LKAS is turned on",
      "Turn off stock LKAS to engage",
      AlertStatus.normal, AlertSize.mid,
      Priority.LOWER, VisualAlert.none, AudibleAlert.none, 0., 0., .2),
  },

  EventName.communityFeatureDisallowed: {
    # LOW priority to overcome Cruise Error
    ET.PERMANENT: Alert(
      "Community Feature Detected",
      "Enable Community Features in Developer Settings",
      AlertStatus.normal, AlertSize.mid,
      Priority.LOW, VisualAlert.none, AudibleAlert.none, 0., 0., .2),
  },

  EventName.carUnrecognized: {
    ET.PERMANENT: Alert(
      "Dashcam Mode",
      "Car Unrecognized",
      AlertStatus.normal, AlertSize.mid,
      Priority.LOWEST, VisualAlert.none, AudibleAlert.none, 0., 0., .2),
  },

  EventName.stockAeb: {
    ET.PERMANENT: Alert(
      "BRAKE!",
      "Stock AEB: Risk of Collision",
      AlertStatus.critical, AlertSize.full,
      Priority.HIGHEST, VisualAlert.fcw, AudibleAlert.none, 1., 2., 2.),
  },

  EventName.stockFcw: {
    ET.PERMANENT: Alert(
      "BRAKE!",
      "Stock FCW: Risk of Collision",
      AlertStatus.critical, AlertSize.full,
      Priority.HIGHEST, VisualAlert.fcw, AudibleAlert.none, 1., 2., 2.),
  },

  EventName.fcw: {
    ET.PERMANENT: Alert(
      "BRAKE!",
      "Risk of Collision",
      AlertStatus.critical, AlertSize.full,
      Priority.HIGHEST, VisualAlert.fcw, AudibleAlert.chimeWarningRepeat, 1., 2., 2.),
  },

  EventName.ldw: {
    ET.PERMANENT: Alert(
      "TAKE CONTROL",
      "Lane Departure Detected",
      AlertStatus.userPrompt, AlertSize.mid,
      Priority.LOW, VisualAlert.steerRequired, AudibleAlert.chimePrompt, 1., 2., 3.),
  },

  # ********** events only containing alerts that display while engaged **********

  EventName.gasPressed: {
    ET.PRE_ENABLE: Alert(
      "openpilot will not brake while gas pressed",
      "",
      AlertStatus.normal, AlertSize.small,
<<<<<<< HEAD
      Priority.LOWEST, VisualAlert.none, AudibleAlert.none, .0, .0, .1),
=======
      Priority.LOWEST, VisualAlert.none, AudibleAlert.none, .0, .0, .1, creation_delay=1.),
>>>>>>> 9f5dcef8
  },

  EventName.vehicleModelInvalid: {
    ET.WARNING: Alert(
      "Vehicle Parameter Identification Failed",
      "",
      AlertStatus.normal, AlertSize.small,
      Priority.LOWEST, VisualAlert.steerRequired, AudibleAlert.none, .0, .0, .1),
  },

  EventName.steerTempUnavailableMute: {
    ET.WARNING: Alert(
      "TAKE CONTROL",
      "Steering Temporarily Unavailable",
      AlertStatus.userPrompt, AlertSize.mid,
      Priority.LOW, VisualAlert.none, AudibleAlert.none, .2, .2, .2),
  },

  EventName.preDriverDistracted: {
    ET.WARNING: Alert(
      "KEEP EYES ON ROAD: Driver Distracted",
      "",
      AlertStatus.normal, AlertSize.small,
      Priority.LOW, VisualAlert.steerRequired, AudibleAlert.none, .0, .1, .1),
  },

  EventName.promptDriverDistracted: {
    ET.WARNING: Alert(
      "KEEP EYES ON ROAD",
      "Driver Distracted",
      AlertStatus.userPrompt, AlertSize.mid,
      Priority.MID, VisualAlert.steerRequired, AudibleAlert.chimeWarning2Repeat, .1, .1, .1),
  },

  EventName.driverDistracted: {
    ET.WARNING: Alert(
      "DISENGAGE IMMEDIATELY",
      "Driver Distracted",
      AlertStatus.critical, AlertSize.full,
      Priority.HIGH, VisualAlert.steerRequired, AudibleAlert.chimeWarningRepeat, .1, .1, .1),
  },

  EventName.preDriverUnresponsive: {
    ET.WARNING: Alert(
      "TOUCH STEERING WHEEL: No Face Detected",
      "",
      AlertStatus.normal, AlertSize.small,
      Priority.LOW, VisualAlert.steerRequired, AudibleAlert.none, .0, .1, .1, alert_rate=0.75),
  },

  EventName.promptDriverUnresponsive: {
    ET.WARNING: Alert(
      "TOUCH STEERING WHEEL",
      "Driver Unresponsive",
      AlertStatus.userPrompt, AlertSize.mid,
      Priority.MID, VisualAlert.steerRequired, AudibleAlert.chimeWarning2Repeat, .1, .1, .1),
  },

  EventName.driverUnresponsive: {
    ET.WARNING: Alert(
      "DISENGAGE IMMEDIATELY",
      "Driver Unresponsive",
      AlertStatus.critical, AlertSize.full,
      Priority.HIGH, VisualAlert.steerRequired, AudibleAlert.chimeWarningRepeat, .1, .1, .1),
  },

  EventName.driverMonitorLowAcc: {
    ET.WARNING: Alert(
      "CHECK DRIVER FACE VISIBILITY",
      "Driver Monitoring Uncertain",
      AlertStatus.normal, AlertSize.mid,
      Priority.LOW, VisualAlert.steerRequired, AudibleAlert.none, .4, 0., 1.5),
  },

  EventName.manualRestart: {
    ET.WARNING: Alert(
      "TAKE CONTROL",
      "Resume Driving Manually",
      AlertStatus.userPrompt, AlertSize.mid,
      Priority.LOW, VisualAlert.none, AudibleAlert.none, 0., 0., .2),
  },

  EventName.resumeRequired: {
    ET.WARNING: Alert(
      "STOPPED",
      "Press Resume to Move",
      AlertStatus.userPrompt, AlertSize.mid,
      Priority.LOW, VisualAlert.none, AudibleAlert.none, 0., 0., .2),
  },

  EventName.belowSteerSpeed: {
    ET.WARNING: below_steer_speed_alert,
  },

  EventName.preLaneChangeLeft: {
    ET.WARNING: Alert(
      "Steer Left to Start Lane Change",
      "Monitor Other Vehicles",
      AlertStatus.normal, AlertSize.mid,
      Priority.LOW, VisualAlert.steerRequired, AudibleAlert.none, .0, .1, .1, alert_rate=0.75),
  },

  EventName.preLaneChangeRight: {
    ET.WARNING: Alert(
      "Steer Right to Start Lane Change",
      "Monitor Other Vehicles",
      AlertStatus.normal, AlertSize.mid,
      Priority.LOW, VisualAlert.steerRequired, AudibleAlert.none, .0, .1, .1, alert_rate=0.75),
  },

  EventName.laneChangeBlocked: {
    ET.WARNING: Alert(
      "Car Detected in Blindspot",
      "Monitor Other Vehicles",
      AlertStatus.normal, AlertSize.mid,
      Priority.LOW, VisualAlert.steerRequired, AudibleAlert.none, .0, .1, .1),
  },

  EventName.laneChange: {
    ET.WARNING: Alert(
      "Changing Lane",
      "Monitor Other Vehicles",
      AlertStatus.normal, AlertSize.mid,
      Priority.LOW, VisualAlert.steerRequired, AudibleAlert.none, .0, .1, .1),
  },

  EventName.steerSaturated: {
    ET.WARNING: Alert(
      "TAKE CONTROL",
      "Turn Exceeds Steering Limit",
      AlertStatus.userPrompt, AlertSize.mid,
      Priority.LOW, VisualAlert.steerRequired, AudibleAlert.chimePrompt, 1., 1., 1.),
  },

  EventName.fanMalfunction: {
    ET.PERMANENT: NormalPermanentAlert("Fan Malfunction", "Contact Support"),
  },

  EventName.cameraMalfunction: {
    ET.PERMANENT: NormalPermanentAlert("Camera Malfunction", "Contact Support"),
  },

  EventName.gpsMalfunction: {
    ET.PERMANENT: NormalPermanentAlert("GPS Malfunction", "Contact Support"),
  },

  # ********** events that affect controls state transitions **********

  EventName.pcmEnable: {
    ET.ENABLE: EngagementAlert(AudibleAlert.chimeEngage),
  },

  EventName.buttonEnable: {
    ET.ENABLE: EngagementAlert(AudibleAlert.chimeEngage),
  },

  EventName.pcmDisable: {
    ET.USER_DISABLE: EngagementAlert(AudibleAlert.chimeDisengage),
  },

  EventName.buttonCancel: {
    ET.USER_DISABLE: EngagementAlert(AudibleAlert.chimeDisengage),
  },

  EventName.brakeHold: {
    ET.USER_DISABLE: EngagementAlert(AudibleAlert.chimeDisengage),
    ET.NO_ENTRY: NoEntryAlert("Brake Hold Active"),
  },

  EventName.parkBrake: {
    ET.USER_DISABLE: EngagementAlert(AudibleAlert.chimeDisengage),
    ET.NO_ENTRY: NoEntryAlert("Park Brake Engaged"),
  },

  EventName.pedalPressed: {
    ET.USER_DISABLE: EngagementAlert(AudibleAlert.chimeDisengage),
    ET.NO_ENTRY: NoEntryAlert("Pedal Pressed During Attempt",
                              visual_alert=VisualAlert.brakePressed),
  },

  EventName.wrongCarMode: {
    ET.USER_DISABLE: EngagementAlert(AudibleAlert.chimeDisengage),
    ET.NO_ENTRY: wrong_car_mode_alert,
  },

  EventName.wrongCruiseMode: {
    ET.USER_DISABLE: EngagementAlert(AudibleAlert.chimeDisengage),
    ET.NO_ENTRY: NoEntryAlert("Enable Adaptive Cruise"),
  },

  EventName.steerTempUnavailable: {
    ET.WARNING: Alert(
      "TAKE CONTROL",
      "Steering Temporarily Unavailable",
      AlertStatus.userPrompt, AlertSize.mid,
      Priority.LOW, VisualAlert.steerRequired, AudibleAlert.chimeWarning1, .4, 2., 1.),
    ET.NO_ENTRY: NoEntryAlert("Steering Temporarily Unavailable",
                              duration_hud_alert=0.),
  },

<<<<<<< HEAD
  EventName.posenetInvalid: {
    ET.WARNING: Alert(
      "TAKE CONTROL",
      "Vision Model Output Uncertain",
      AlertStatus.userPrompt, AlertSize.mid,
      Priority.LOW, VisualAlert.steerRequired, AudibleAlert.chimeWarning1, .4, 2., 3.),
    ET.NO_ENTRY: NoEntryAlert("Vision Model Output Uncertain"),
  },

  EventName.focusRecoverActive: {
    ET.WARNING: Alert(
      "TAKE CONTROL",
      "Attempting Refocus: Camera Focus Invalid",
      AlertStatus.userPrompt, AlertSize.mid,
      Priority.LOW, VisualAlert.steerRequired, AudibleAlert.chimeWarning1, .4, 2., 3.),
  },

=======
>>>>>>> 9f5dcef8
  EventName.outOfSpace: {
    ET.PERMANENT: Alert(
      "Out of Storage",
      "",
      AlertStatus.normal, AlertSize.small,
      Priority.LOWER, VisualAlert.none, AudibleAlert.none, 0., 0., .2),
    ET.NO_ENTRY: NoEntryAlert("Out of Storage Space",
                              duration_hud_alert=0.),
  },

  EventName.belowEngageSpeed: {
    ET.NO_ENTRY: NoEntryAlert("Speed Too Low"),
  },

  EventName.neosUpdateRequired: {
    ET.PERMANENT: Alert(
      "NEOS Update Required",
      "Please Wait for Update",
      AlertStatus.normal, AlertSize.mid,
      Priority.HIGHEST, VisualAlert.none, AudibleAlert.none, 0., 0., .2),
    ET.NO_ENTRY: NoEntryAlert("NEOS Update Required"),
  },

  EventName.sensorDataInvalid: {
    ET.PERMANENT: Alert(
      "No Data from Device Sensors",
      "Reboot your Device",
      AlertStatus.normal, AlertSize.mid,
      Priority.LOWER, VisualAlert.none, AudibleAlert.none, 0., 0., .2, creation_delay=1.),
    ET.NO_ENTRY: NoEntryAlert("No Data from Device Sensors"),
  },

  EventName.noGps: {
    ET.PERMANENT: no_gps_alert,
  },

  EventName.soundsUnavailable: {
    ET.PERMANENT: NormalPermanentAlert("Speaker not found", "Reboot your Device"),
    ET.NO_ENTRY: NoEntryAlert("Speaker not found"),
  },

  EventName.tooDistracted: {
    ET.NO_ENTRY: NoEntryAlert("Distraction Level Too High"),
  },

  EventName.overheat: {
    ET.PERMANENT: Alert(
      "System Overheated",
      "",
      AlertStatus.normal, AlertSize.small,
      Priority.LOWER, VisualAlert.none, AudibleAlert.none, 0., 0., .2),
    ET.SOFT_DISABLE: SoftDisableAlert("System Overheated"),
    ET.NO_ENTRY: NoEntryAlert("System Overheated"),
  },

  EventName.wrongGear: {
    ET.SOFT_DISABLE: SoftDisableAlert("Gear not D"),
    ET.NO_ENTRY: NoEntryAlert("Gear not D"),
  },

  EventName.calibrationInvalid: {
    ET.PERMANENT: NormalPermanentAlert("Calibration Invalid", "Remount Device and Recalibrate"),
    ET.SOFT_DISABLE: SoftDisableAlert("Calibration Invalid: Remount Device & Recalibrate"),
    ET.NO_ENTRY: NoEntryAlert("Calibration Invalid: Remount Device & Recalibrate"),
  },

  EventName.calibrationIncomplete: {
    ET.PERMANENT: calibration_incomplete_alert,
    ET.SOFT_DISABLE: SoftDisableAlert("Calibration in Progress"),
    ET.NO_ENTRY: NoEntryAlert("Calibration in Progress"),
  },

  EventName.doorOpen: {
    ET.SOFT_DISABLE: SoftDisableAlert("Door Open"),
    ET.NO_ENTRY: NoEntryAlert("Door Open"),
  },

  EventName.seatbeltNotLatched: {
    ET.SOFT_DISABLE: SoftDisableAlert("Seatbelt Unlatched"),
    ET.NO_ENTRY: NoEntryAlert("Seatbelt Unlatched"),
  },

  EventName.espDisabled: {
    ET.SOFT_DISABLE: SoftDisableAlert("ESP Off"),
    ET.NO_ENTRY: NoEntryAlert("ESP Off"),
  },

  EventName.lowBattery: {
    ET.SOFT_DISABLE: SoftDisableAlert("Low Battery"),
    ET.NO_ENTRY: NoEntryAlert("Low Battery"),
  },

  EventName.commIssue: {
    ET.SOFT_DISABLE: SoftDisableAlert("Communication Issue between Processes"),
    ET.NO_ENTRY: NoEntryAlert("Communication Issue between Processes",
                              audible_alert=AudibleAlert.chimeDisengage),
  },

  EventName.radarCommIssue: {
    ET.SOFT_DISABLE: SoftDisableAlert("Radar Communication Issue"),
    ET.NO_ENTRY: NoEntryAlert("Radar Communication Issue",
                              audible_alert=AudibleAlert.chimeDisengage),
  },

  EventName.radarCanError: {
    ET.SOFT_DISABLE: SoftDisableAlert("Radar Error: Restart the Car"),
    ET.NO_ENTRY: NoEntryAlert("Radar Error: Restart the Car"),
  },

  EventName.radarFault: {
    ET.SOFT_DISABLE: SoftDisableAlert("Radar Error: Restart the Car"),
    ET.NO_ENTRY : NoEntryAlert("Radar Error: Restart the Car"),
  },

  EventName.modeldLagging: {
    ET.SOFT_DISABLE: SoftDisableAlert("Driving model lagging"),
    ET.NO_ENTRY : NoEntryAlert("Driving model lagging"),
  },

<<<<<<< HEAD
=======
  EventName.posenetInvalid: {
    ET.SOFT_DISABLE: SoftDisableAlert("Model Output Uncertain"),
    ET.NO_ENTRY: NoEntryAlert("Model Output Uncertain"),
  },

  EventName.deviceFalling: {
    ET.SOFT_DISABLE: SoftDisableAlert("Device Fell Off Mount"),
    ET.NO_ENTRY: NoEntryAlert("Device Fell Off Mount"),
  },

>>>>>>> 9f5dcef8
  EventName.lowMemory: {
    ET.SOFT_DISABLE: SoftDisableAlert("Low Memory: Reboot Your Device"),
    ET.PERMANENT: NormalPermanentAlert("Low Memory", "Reboot your Device"),
    ET.NO_ENTRY : NoEntryAlert("Low Memory: Reboot Your Device",
                               audible_alert=AudibleAlert.chimeDisengage),
  },

  EventName.controlsFailed: {
    ET.IMMEDIATE_DISABLE: ImmediateDisableAlert("Controls Failed"),
    ET.NO_ENTRY: NoEntryAlert("Controls Failed"),
  },

  EventName.controlsMismatch: {
    ET.IMMEDIATE_DISABLE: ImmediateDisableAlert("Controls Mismatch"),
  },

  EventName.canError: {
    ET.IMMEDIATE_DISABLE: ImmediateDisableAlert("CAN Error: Check Connections"),
    ET.PERMANENT: Alert(
      "CAN Error: Check Connections",
      "",
      AlertStatus.normal, AlertSize.small,
      Priority.LOW, VisualAlert.none, AudibleAlert.none, 0., 0., .2, creation_delay=1.),
    ET.NO_ENTRY: NoEntryAlert("CAN Error: Check Connections"),
  },

  EventName.steerUnavailable: {
    ET.IMMEDIATE_DISABLE: ImmediateDisableAlert("LKAS Fault: Restart the Car"),
    ET.PERMANENT: Alert(
      "LKAS Fault: Restart the car to engage",
      "",
      AlertStatus.normal, AlertSize.small,
      Priority.LOWER, VisualAlert.none, AudibleAlert.none, 0., 0., .2),
    ET.NO_ENTRY: NoEntryAlert("LKAS Fault: Restart the Car"),
  },

  EventName.brakeUnavailable: {
    ET.IMMEDIATE_DISABLE: ImmediateDisableAlert("Cruise Fault: Restart the Car"),
    ET.PERMANENT: Alert(
      "Cruise Fault: Restart the car to engage",
      "",
      AlertStatus.normal, AlertSize.small,
      Priority.LOWER, VisualAlert.none, AudibleAlert.none, 0., 0., .2),
    ET.NO_ENTRY: NoEntryAlert("Cruise Fault: Restart the Car"),
  },

  EventName.reverseGear: {
    ET.PERMANENT: Alert(
      "Reverse\nGear",
      "",
      AlertStatus.normal, AlertSize.full,
      Priority.LOWEST, VisualAlert.none, AudibleAlert.none, 0., 0., .2, creation_delay=0.5),
    ET.IMMEDIATE_DISABLE: ImmediateDisableAlert("Reverse Gear"),
    ET.NO_ENTRY: NoEntryAlert("Reverse Gear"),
  },

  EventName.cruiseDisabled: {
    ET.IMMEDIATE_DISABLE: ImmediateDisableAlert("Cruise Is Off"),
  },

  EventName.plannerError: {
    ET.IMMEDIATE_DISABLE: ImmediateDisableAlert("Planner Solution Error"),
    ET.NO_ENTRY: NoEntryAlert("Planner Solution Error"),
  },

  EventName.relayMalfunction: {
    ET.IMMEDIATE_DISABLE: ImmediateDisableAlert("Harness Malfunction"),
    ET.PERMANENT: NormalPermanentAlert("Harness Malfunction", "Check Hardware"),
    ET.NO_ENTRY: NoEntryAlert("Harness Malfunction"),
  },

  EventName.noTarget: {
    ET.IMMEDIATE_DISABLE: Alert(
      "openpilot Canceled",
      "No close lead car",
      AlertStatus.normal, AlertSize.mid,
      Priority.HIGH, VisualAlert.none, AudibleAlert.chimeDisengage, .4, 2., 3.),
    ET.NO_ENTRY : NoEntryAlert("No Close Lead Car"),
  },

  EventName.speedTooLow: {
    ET.IMMEDIATE_DISABLE: Alert(
      "openpilot Canceled",
      "Speed too low",
      AlertStatus.normal, AlertSize.mid,
      Priority.HIGH, VisualAlert.none, AudibleAlert.chimeDisengage, .4, 2., 3.),
  },

  EventName.speedTooHigh: {
    ET.WARNING: Alert(
      "Speed Too High",
      "Slow down to resume operation",
      AlertStatus.normal, AlertSize.mid,
      Priority.HIGH, VisualAlert.steerRequired, AudibleAlert.none, 2.2, 3., 4.),
    ET.NO_ENTRY: Alert(
      "Speed Too High",
      "Slow down to engage",
      AlertStatus.normal, AlertSize.mid,
      Priority.LOW, VisualAlert.none, AudibleAlert.chimeError, .4, 2., 3.),
  },

  EventName.lowSpeedLockout: {
    ET.PERMANENT: Alert(
      "Cruise Fault: Restart the car to engage",
      "",
      AlertStatus.normal, AlertSize.small,
      Priority.LOWER, VisualAlert.none, AudibleAlert.none, 0., 0., .2),
    ET.NO_ENTRY: NoEntryAlert("Cruise Fault: Restart the Car"),
  },

}<|MERGE_RESOLUTION|>--- conflicted
+++ resolved
@@ -1,17 +1,11 @@
 from enum import IntEnum
 from typing import Dict, Union, Callable, Any
 
-<<<<<<< HEAD
-from common.realtime import DT_CTRL
-from selfdrive.config import Conversions as CV
-from selfdrive.locationd.calibration_helpers import Filter
-=======
 from cereal import log, car
 import cereal.messaging as messaging
 from common.realtime import DT_CTRL
 from selfdrive.config import Conversions as CV
 from selfdrive.locationd.calibrationd import MIN_SPEED_FILTER
->>>>>>> 9f5dcef8
 
 AlertSize = log.ControlsState.AlertSize
 AlertStatus = log.ControlsState.AlertStatus
@@ -86,10 +80,7 @@
 
           if DT_CTRL * (self.events_prev[e] + 1) >= alert.creation_delay:
             alert.alert_type = f"{EVENT_NAME[e]}/{et}"
-<<<<<<< HEAD
-=======
             alert.event_type = et
->>>>>>> 9f5dcef8
             ret.append(alert)
     return ret
 
@@ -109,20 +100,6 @@
 
 class Alert:
   def __init__(self,
-<<<<<<< HEAD
-               alert_text_1,
-               alert_text_2,
-               alert_status,
-               alert_size,
-               alert_priority,
-               visual_alert,
-               audible_alert,
-               duration_sound,
-               duration_hud_alert,
-               duration_text,
-               alert_rate=0.,
-               creation_delay=0.):
-=======
                alert_text_1: str,
                alert_text_2: str,
                alert_status: log.ControlsState.AlertStatus,
@@ -135,7 +112,6 @@
                duration_text: float,
                alert_rate: float = 0.,
                creation_delay: float = 0.):
->>>>>>> 9f5dcef8
 
     self.alert_text_1 = alert_text_1
     self.alert_text_2 = alert_text_2
@@ -192,14 +168,6 @@
                      Priority.MID, VisualAlert.none,
                      audible_alert, .2, 0., 0.),
 
-<<<<<<< HEAD
-
-# ********** alert callback functions **********
-
-def below_steer_speed_alert(CP, sm, metric):
-  speed = int(round(CP.minSteerSpeed * (CV.MS_TO_KPH if metric else CV.MS_TO_MPH)))
-  unit = "kph" if metric else "mph"
-=======
 class NormalPermanentAlert(Alert):
   def __init__(self, alert_text_1, alert_text_2):
     super().__init__(alert_text_1, alert_text_2,
@@ -211,7 +179,6 @@
 def below_steer_speed_alert(CP: car.CarParams, sm: messaging.SubMaster, metric: bool) -> Alert:
   speed = int(round(CP.minSteerSpeed * (CV.MS_TO_KPH if metric else CV.MS_TO_MPH)))
   unit = "km/h" if metric else "mph"
->>>>>>> 9f5dcef8
   return Alert(
     "TAKE CONTROL",
     "Steer Unavailable Below %d %s" % (speed, unit),
@@ -227,29 +194,13 @@
     AlertStatus.normal, AlertSize.mid,
     Priority.LOWEST, VisualAlert.none, AudibleAlert.none, 0., 0., .2)
 
-<<<<<<< HEAD
-def no_gps_alert(CP, sm, metric):
-=======
 def no_gps_alert(CP: car.CarParams, sm: messaging.SubMaster, metric: bool) -> Alert:
->>>>>>> 9f5dcef8
   gps_integrated = sm['health'].hwType in [log.HealthData.HwType.uno, log.HealthData.HwType.dos]
   return Alert(
     "Poor GPS reception",
     "If sky is visible, contact support" if gps_integrated else "Check GPS antenna placement",
     AlertStatus.normal, AlertSize.mid,
     Priority.LOWER, VisualAlert.none, AudibleAlert.none, 0., 0., .2, creation_delay=300.)
-<<<<<<< HEAD
-
-def wrong_car_mode_alert(CP, sm, metric):
-  text = "Cruise Mode Disabled"
-  if CP.carName == "honda":
-    text = "Main Switch Off"
-  return NoEntryAlert(text, duration_hud_alert=0.)
-
-EVENTS = {
-  # ********** events with no alerts **********
-
-=======
 
 def wrong_car_mode_alert(CP: car.CarParams, sm: messaging.SubMaster, metric: bool) -> Alert:
   text = "Cruise Mode Disabled"
@@ -260,7 +211,6 @@
 EVENTS: Dict[int, Dict[str, Union[Alert, Callable[[Any, messaging.SubMaster, bool], Alert]]]] = {
   # ********** events with no alerts **********
 
->>>>>>> 9f5dcef8
   # ********** events only containing alerts displayed in all states **********
 
   EventName.debugAlert: {
@@ -375,11 +325,7 @@
       "openpilot will not brake while gas pressed",
       "",
       AlertStatus.normal, AlertSize.small,
-<<<<<<< HEAD
-      Priority.LOWEST, VisualAlert.none, AudibleAlert.none, .0, .0, .1),
-=======
       Priority.LOWEST, VisualAlert.none, AudibleAlert.none, .0, .0, .1, creation_delay=1.),
->>>>>>> 9f5dcef8
   },
 
   EventName.vehicleModelInvalid: {
@@ -580,26 +526,6 @@
                               duration_hud_alert=0.),
   },
 
-<<<<<<< HEAD
-  EventName.posenetInvalid: {
-    ET.WARNING: Alert(
-      "TAKE CONTROL",
-      "Vision Model Output Uncertain",
-      AlertStatus.userPrompt, AlertSize.mid,
-      Priority.LOW, VisualAlert.steerRequired, AudibleAlert.chimeWarning1, .4, 2., 3.),
-    ET.NO_ENTRY: NoEntryAlert("Vision Model Output Uncertain"),
-  },
-
-  EventName.focusRecoverActive: {
-    ET.WARNING: Alert(
-      "TAKE CONTROL",
-      "Attempting Refocus: Camera Focus Invalid",
-      AlertStatus.userPrompt, AlertSize.mid,
-      Priority.LOW, VisualAlert.steerRequired, AudibleAlert.chimeWarning1, .4, 2., 3.),
-  },
-
-=======
->>>>>>> 9f5dcef8
   EventName.outOfSpace: {
     ET.PERMANENT: Alert(
       "Out of Storage",
@@ -612,15 +538,6 @@
 
   EventName.belowEngageSpeed: {
     ET.NO_ENTRY: NoEntryAlert("Speed Too Low"),
-  },
-
-  EventName.neosUpdateRequired: {
-    ET.PERMANENT: Alert(
-      "NEOS Update Required",
-      "Please Wait for Update",
-      AlertStatus.normal, AlertSize.mid,
-      Priority.HIGHEST, VisualAlert.none, AudibleAlert.none, 0., 0., .2),
-    ET.NO_ENTRY: NoEntryAlert("NEOS Update Required"),
   },
 
   EventName.sensorDataInvalid: {
@@ -719,8 +636,6 @@
     ET.NO_ENTRY : NoEntryAlert("Driving model lagging"),
   },
 
-<<<<<<< HEAD
-=======
   EventName.posenetInvalid: {
     ET.SOFT_DISABLE: SoftDisableAlert("Model Output Uncertain"),
     ET.NO_ENTRY: NoEntryAlert("Model Output Uncertain"),
@@ -731,7 +646,6 @@
     ET.NO_ENTRY: NoEntryAlert("Device Fell Off Mount"),
   },
 
->>>>>>> 9f5dcef8
   EventName.lowMemory: {
     ET.SOFT_DISABLE: SoftDisableAlert("Low Memory: Reboot Your Device"),
     ET.PERMANENT: NormalPermanentAlert("Low Memory", "Reboot your Device"),
