--- conflicted
+++ resolved
@@ -12,23 +12,13 @@
 
 A depends on longitudinal speed, u [m/s], and vehicle parameters CP
 """
-<<<<<<< HEAD
-import numpy as np
-from numpy.linalg import solve
 from typing import Tuple
-from cereal import car
-=======
-from typing import Tuple
->>>>>>> 9f5dcef8
 
 import numpy as np
 from numpy.linalg import solve
 
-<<<<<<< HEAD
-=======
 from cereal import car
 
->>>>>>> 9f5dcef8
 class VehicleModel:
   def __init__(self, CP: car.CarParams):
     """
