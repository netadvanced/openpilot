#!/usr/bin/env python3
from cereal import car
from common.params import Params
from common.realtime import Priority, config_realtime_process
from selfdrive.swaglog import cloudlog
from selfdrive.controls.lib.planner import Planner
from selfdrive.controls.lib.vehicle_model import VehicleModel
from selfdrive.controls.lib.pathplanner import PathPlanner
import cereal.messaging as messaging


def plannerd_thread(sm=None, pm=None):

<<<<<<< HEAD
  # start the loop
  set_realtime_priority(52)
=======
  config_realtime_process(2, Priority.CTRL_LOW)
>>>>>>> 9f5dcef8

  cloudlog.info("plannerd is waiting for CarParams")
  CP = car.CarParams.from_bytes(Params().get("CarParams", block=True))
  cloudlog.info("plannerd got CarParams: %s", CP.carName)

  PL = Planner(CP)
  PP = PathPlanner(CP)

  VM = VehicleModel(CP)

  if sm is None:
    sm = messaging.SubMaster(['carState', 'controlsState', 'radarState', 'modelV2', 'liveParameters'],
                             poll=['radarState', 'modelV2'])

  if pm is None:
    pm = messaging.PubMaster(['plan', 'liveLongitudinalMpc', 'pathPlan', 'liveMpc'])

  sm['liveParameters'].valid = True
  sm['liveParameters'].sensorValid = True
  sm['liveParameters'].steerRatio = CP.steerRatio
  sm['liveParameters'].stiffnessFactor = 1.0

  while True:
    sm.update()

    if sm.updated['modelV2']:
      PP.update(sm, pm, CP, VM)
    if sm.updated['radarState']:
      PL.update(sm, pm, CP, VM, PP)


def main(sm=None, pm=None):
  plannerd_thread(sm, pm)


if __name__ == "__main__":
  main()<|MERGE_RESOLUTION|>--- conflicted
+++ resolved
@@ -11,12 +11,7 @@
 
 def plannerd_thread(sm=None, pm=None):
 
-<<<<<<< HEAD
-  # start the loop
-  set_realtime_priority(52)
-=======
   config_realtime_process(2, Priority.CTRL_LOW)
->>>>>>> 9f5dcef8
 
   cloudlog.info("plannerd is waiting for CarParams")
   CP = car.CarParams.from_bytes(Params().get("CarParams", block=True))
