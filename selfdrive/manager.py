--- conflicted
+++ resolved
@@ -110,23 +110,15 @@
       r = scons.stderr.read().split(b'\n')
       compile_output += r
 
-<<<<<<< HEAD
-      if retry:
-=======
       if retry and (not dirty):
->>>>>>> 9f5dcef8
         if not os.getenv("CI"):
           print("scons build failed, cleaning in")
           for i in range(3, -1, -1):
             print("....%d" % i)
             time.sleep(1)
           subprocess.check_call(["scons", "-c"], cwd=BASEDIR, env=env)
-<<<<<<< HEAD
-          shutil.rmtree("/tmp/scons_cache")
-=======
           shutil.rmtree("/tmp/scons_cache", ignore_errors=True)
           shutil.rmtree("/data/scons_cache", ignore_errors=True)
->>>>>>> 9f5dcef8
         else:
           print("scons build failed after retry")
           sys.exit(1)
@@ -155,11 +147,6 @@
 from common.params import Params
 from selfdrive.registration import register
 from selfdrive.launcher import launcher
-<<<<<<< HEAD
-from common import android
-from common.apk import update_apks, pm_apply_packages, start_offroad
-=======
->>>>>>> 9f5dcef8
 
 
 # comment out anything you don't want to run
@@ -190,11 +177,7 @@
   "updated": "selfdrive.updated",
   "dmonitoringmodeld": ("selfdrive/modeld", ["./dmonitoringmodeld"]),
   "modeld": ("selfdrive/modeld", ["./modeld"]),
-<<<<<<< HEAD
-  "driverview": "selfdrive.monitoring.driverview",
-=======
   "rtshield": "selfdrive.rtshield",
->>>>>>> 9f5dcef8
 }
 
 daemon_processes = {
@@ -209,18 +192,11 @@
 unkillable_processes = ['camerad']
 
 # processes to end with SIGKILL instead of SIGTERM
-<<<<<<< HEAD
-kill_processes = ['sensord']
-
-# processes to end if thermal conditions exceed Green parameters
-green_temp_processes = ['uploader']
-=======
 kill_processes = []
 if EON:
   kill_processes += [
     'sensord',
   ]
->>>>>>> 9f5dcef8
 
 persistent_processes = [
   'pandad',
@@ -383,16 +359,9 @@
         join_process(running[name], 15)
         if running[name].exitcode is None:
           cloudlog.critical("unkillable process %s failed to die!" % name)
-<<<<<<< HEAD
-          if ANDROID:
-            cloudlog.critical("FORCE REBOOTING PHONE!")
-            os.system("date >> /sdcard/unkillable_reboot")
-            os.system("reboot")
-=======
           os.system("date >> /data/unkillable_reboot")
           os.sync()
           HARDWARE.reboot()
->>>>>>> 9f5dcef8
           raise RuntimeError
       else:
         cloudlog.info("killing %s with SIGKILL" % name)
@@ -462,11 +431,6 @@
     os.chmod(os.path.join(BASEDIR, "cereal", "libmessaging_shared.so"), 0o755)
 
 def manager_thread():
-<<<<<<< HEAD
-  # now loop
-  thermal_sock = messaging.sub_sock('thermal')
-=======
->>>>>>> 9f5dcef8
 
   cloudlog.info("manager start")
   cloudlog.info({"environ": os.environ})
@@ -496,11 +460,8 @@
 
   started_prev = False
   logger_dead = False
-<<<<<<< HEAD
-=======
   params = Params()
   thermal_sock = messaging.sub_sock('thermal')
->>>>>>> 9f5dcef8
 
   while 1:
     msg = messaging.recv_sock(thermal_sock, wait=True)
@@ -544,11 +505,7 @@
     if params.get("DoUninstall", encoding='utf8') == "1":
       break
 
-<<<<<<< HEAD
-def manager_prepare(spinner=None):
-=======
 def manager_prepare():
->>>>>>> 9f5dcef8
   # build all processes
   os.chdir(os.path.dirname(os.path.abspath(__file__)))
 
@@ -560,18 +517,6 @@
     prepare_managed_process(p)
 
 def main():
-<<<<<<< HEAD
-  os.environ['PARAMS_PATH'] = PARAMS
-
-  if ANDROID:
-    # the flippening!
-    os.system('LD_LIBRARY_PATH="" content insert --uri content://settings/system --bind name:s:user_rotation --bind value:i:1')
-
-    # disable bluetooth
-    os.system('service call bluetooth_manager 8')
-
-=======
->>>>>>> 9f5dcef8
   params = Params()
   params.manager_start()
 
