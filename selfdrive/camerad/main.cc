#include <thread>
#include <stdio.h>
#include <poll.h>
#include <assert.h>
#include <unistd.h>
#include <sys/socket.h>

#if defined(QCOM) && !defined(QCOM_REPLAY)
#include "cameras/camera_qcom.h"
#elif QCOM2
#include "cameras/camera_qcom2.h"
#elif WEBCAM
#include "cameras/camera_webcam.h"
#else
#include "cameras/camera_frame_stream.h"
#endif

<<<<<<< HEAD
#include "common/util.h"
#include "common/swaglog.h"

#include "common/ipc.h"
#include "common/visionipc.h"
#include "common/visionbuf.h"
#include "common/visionimg.h"

#include "messaging.hpp"

#include "transforms/rgb_to_yuv.h"
#include "imgproc/utils.h"

#include "clutil.h"
#include "bufs.h"

=======
>>>>>>> 9f5dcef8
#include <libyuv.h>

<<<<<<< HEAD
  cl_mem camera_bufs_cl[FRAME_BUF_COUNT];
  VisionBuf camera_bufs[FRAME_BUF_COUNT];
  VisionBuf focus_bufs[FRAME_BUF_COUNT];
  VisionBuf stats_bufs[FRAME_BUF_COUNT];

  cl_mem front_camera_bufs_cl[FRAME_BUF_COUNT];
  VisionBuf front_camera_bufs[FRAME_BUF_COUNT];

  DualCameraState cameras;

  zsock_t *terminate_pub;

  PubMaster *pm;

  pthread_mutex_t clients_lock;
  VisionClientState clients[MAX_CLIENTS];
};

// frontview thread
void* frontview_thread(void *arg) {
  int err;
  VisionState *s = (VisionState*)arg;

  set_thread_name("frontview");
  // we subscribe to this for placement of the AE metering box
  // TODO: the loop is bad, ideally models shouldn't affect sensors
  SubMaster sm({"driverState", "dMonitoringState"});

  cl_command_queue q = clCreateCommandQueue(s->context, s->device_id, 0, &err);
  assert(err == 0);

  for (int cnt = 0; !do_exit; cnt++) {
    int buf_idx = tbuffer_acquire(&s->cameras.front.camera_tb);
    if (buf_idx < 0) {
      break;
    }

    int ui_idx = tbuffer_select(&s->ui_front_tb);
    int rgb_idx = ui_idx;
    FrameMetadata frame_data = s->cameras.front.camera_bufs_metadata[buf_idx];

    //double t1 = millis_since_boot();

    cl_event debayer_event;
    if (s->cameras.front.ci.bayer) {
      err = clSetKernelArg(s->krnl_debayer_front, 0, sizeof(cl_mem), &s->front_camera_bufs_cl[buf_idx]);
      assert(err == 0);
      err = clSetKernelArg(s->krnl_debayer_front, 1, sizeof(cl_mem), &s->rgb_front_bufs_cl[rgb_idx]);
      assert(err == 0);
      float digital_gain = 1.0;
      err = clSetKernelArg(s->krnl_debayer_front, 2, sizeof(float), &digital_gain);
      assert(err == 0);

      const size_t debayer_work_size = s->rgb_front_height; // doesn't divide evenly, is this okay?
      const size_t debayer_local_work_size = 128;
      err = clEnqueueNDRangeKernel(q, s->krnl_debayer_front, 1, NULL,
                                   &debayer_work_size, &debayer_local_work_size, 0, 0, &debayer_event);
      assert(err == 0);
    } else {
      assert(s->rgb_front_buf_size >= s->cameras.front.frame_size);
      assert(s->rgb_front_stride == s->cameras.front.ci.frame_stride);
      err = clEnqueueCopyBuffer(q, s->front_camera_bufs_cl[buf_idx], s->rgb_front_bufs_cl[rgb_idx],
                                0, 0, s->rgb_front_buf_size, 0, 0, &debayer_event);
      assert(err == 0);
    }
    clWaitForEvents(1, &debayer_event);
    clReleaseEvent(debayer_event);
    tbuffer_release(&s->cameras.front.camera_tb, buf_idx);
    visionbuf_sync(&s->rgb_front_bufs[ui_idx], VISIONBUF_SYNC_FROM_DEVICE);

    sm.update(0);
    // no more check after gps check
    if (!s->rhd_front_checked && sm.updated("dMonitoringState")) {
      auto state = sm["dMonitoringState"].getDMonitoringState();
      s->rhd_front = state.getIsRHD();
      s->rhd_front_checked = state.getRhdChecked();
    }

    if (sm.updated("driverState")) {
      auto state = sm["driverState"].getDriverState();
      float face_prob = state.getFaceProb();
      float face_position[2];
      face_position[0] = state.getFacePosition()[0];
      face_position[1] = state.getFacePosition()[1];

      // set front camera metering target
      if (face_prob > 0.4) {
        int x_offset = s->rhd_front ? 0:s->rgb_front_width - 0.5 * s->rgb_front_height;
        s->front_meteringbox_xmin = x_offset + (face_position[0] + 0.5) * (0.5 * s->rgb_front_height) - 72;
        s->front_meteringbox_xmax = x_offset + (face_position[0] + 0.5) * (0.5 * s->rgb_front_height) + 72;
        s->front_meteringbox_ymin = (face_position[1] + 0.5) * (s->rgb_front_height) - 72;
        s->front_meteringbox_ymax = (face_position[1] + 0.5) * (s->rgb_front_height) + 72;
      } else {// use default setting if no face
        s->front_meteringbox_ymin = s->rgb_front_height * 1 / 3;
        s->front_meteringbox_ymax = s->rgb_front_height * 1;
        s->front_meteringbox_xmin = s->rhd_front ? 0:s->rgb_front_width * 3 / 5;
        s->front_meteringbox_xmax = s->rhd_front ? s->rgb_front_width * 2 / 5:s->rgb_front_width;
      }
    }

    // auto exposure
    const uint8_t *bgr_front_ptr = (const uint8_t*)s->rgb_front_bufs[ui_idx].addr;
#ifndef DEBUG_DRIVER_MONITOR
    if (cnt % 3 == 0)
#endif
    {
      // use driver face crop for AE
      int x_start;
      int x_end;
      int y_start;
      int y_end;

      if (s->front_meteringbox_xmax > 0)
      {
        x_start = s->front_meteringbox_xmin<0 ? 0:s->front_meteringbox_xmin;
        x_end = s->front_meteringbox_xmax>=s->rgb_front_width ? s->rgb_front_width-1:s->front_meteringbox_xmax;
        y_start = s->front_meteringbox_ymin<0 ? 0:s->front_meteringbox_ymin;
        y_end = s->front_meteringbox_ymax>=s->rgb_front_height ? s->rgb_front_height-1:s->front_meteringbox_ymax;
      }
      else
      {
        y_start = s->rgb_front_height * 1 / 3;
        y_end = s->rgb_front_height * 1;
        x_start = s->rhd_front ? 0:s->rgb_front_width * 3 / 5;
        x_end = s->rhd_front ? s->rgb_front_width * 2 / 5:s->rgb_front_width;
      }

      uint32_t lum_binning[256] = {0,};
      for (int y = y_start; y < y_end; ++y) {
        for (int x = x_start; x < x_end; x += 2) { // every 2nd col
          const uint8_t *pix = &bgr_front_ptr[y * s->rgb_front_stride + x * 3];
          unsigned int lum = (unsigned int)pix[0] + pix[1] + pix[2];
#ifdef DEBUG_DRIVER_MONITOR
          uint8_t *pix_rw = (uint8_t *)pix;

          // set all the autoexposure pixels to pure green (pixel format is bgr)
          pix_rw[0] = pix_rw[2] = 0;
          pix_rw[1] = 0xff;
#endif
          lum_binning[std::min(lum / 3, 255u)]++;
        }
      }
      const unsigned int lum_total = (y_end - y_start) * (x_end - x_start)/2;
      unsigned int lum_cur = 0;
      int lum_med = 0;
      for (lum_med=0; lum_med<256; lum_med++) {
        lum_cur += lum_binning[lum_med];
        if (lum_cur >= lum_total / 2) {
          break;
        }
      }
      camera_autoexposure(&s->cameras.front, lum_med / 256.0);
    }

    // push YUV buffer
    int yuv_idx = pool_select(&s->yuv_front_pool);
    s->yuv_front_metas[yuv_idx] = frame_data;

    rgb_to_yuv_queue(&s->front_rgb_to_yuv_state, q, s->rgb_front_bufs_cl[ui_idx], s->yuv_front_cl[yuv_idx]);
    visionbuf_sync(&s->yuv_front_ion[yuv_idx], VISIONBUF_SYNC_FROM_DEVICE);
    s->yuv_front_metas[yuv_idx] = frame_data;

    // no reference required cause we don't use this in visiond
    //pool_acquire(&s->yuv_front_pool, yuv_idx);
    pool_push(&s->yuv_front_pool, yuv_idx);
    //pool_release(&s->yuv_front_pool, yuv_idx);

    // send frame event
    {
      if (s->pm != NULL) {
        capnp::MallocMessageBuilder msg;
        cereal::Event::Builder event = msg.initRoot<cereal::Event>();
        event.setLogMonoTime(nanos_since_boot());

        auto framed = event.initFrontFrame();
        framed.setFrameId(frame_data.frame_id);
        framed.setEncodeId(cnt);
        framed.setTimestampEof(frame_data.timestamp_eof);
        framed.setFrameLength(frame_data.frame_length);
        framed.setIntegLines(frame_data.integ_lines);
        framed.setGlobalGain(frame_data.global_gain);
        framed.setLensPos(frame_data.lens_pos);
        framed.setLensSag(frame_data.lens_sag);
        framed.setLensErr(frame_data.lens_err);
        framed.setLensTruePos(frame_data.lens_true_pos);
        framed.setGainFrac(frame_data.gain_frac);
        framed.setFrameType(cereal::FrameData::FrameType::FRONT);

        s->pm->send("frontFrame", msg);
      }
    }
=======
#include "clutil.h"
#include "common/params.h"
#include "common/swaglog.h"
#include "common/util.h"
#include "visionipc_server.h"
>>>>>>> 9f5dcef8

ExitHandler do_exit;

void party(cl_device_id device_id, cl_context context) {
  MultiCameraState cameras = {};
  VisionIpcServer vipc_server("camerad", device_id, context);

<<<<<<< HEAD
    //double t2 = millis_since_boot();
    //LOGD("front process: %.2fms", t2-t1);
  }
=======
  cameras_init(&vipc_server, &cameras, device_id, context);
  cameras_open(&cameras);

  vipc_server.start_listener();
>>>>>>> 9f5dcef8

  cameras_run(&cameras);
}
<<<<<<< HEAD
// processing
void* processing_thread(void *arg) {
  int err;
  VisionState *s = (VisionState*)arg;

  set_thread_name("processing");

  err = set_realtime_priority(51);
  LOG("setpriority returns %d", err);

  // init cl stuff
#ifdef __APPLE__
  cl_command_queue q = clCreateCommandQueue(s->context, s->device_id, 0, &err);
#else
  const cl_queue_properties props[] = {0}; //CL_QUEUE_PRIORITY_KHR, CL_QUEUE_PRIORITY_HIGH_KHR, 0};
  cl_command_queue q = clCreateCommandQueueWithProperties(s->context, s->device_id, props, &err);
#endif
  assert(err == 0);

  // init the net
  LOG("processing start!");

  for (int cnt = 0; !do_exit; cnt++) {
    int buf_idx = tbuffer_acquire(&s->cameras.rear.camera_tb);
    // int buf_idx = camera_acquire_buffer(s);
    if (buf_idx < 0) {
      break;
    }

    double t1 = millis_since_boot();

    FrameMetadata frame_data = s->cameras.rear.camera_bufs_metadata[buf_idx];
    uint32_t frame_id = frame_data.frame_id;

    if (frame_id == -1) {
      LOGE("no frame data? wtf");
      tbuffer_release(&s->cameras.rear.camera_tb, buf_idx);
      continue;
    }

    int ui_idx = tbuffer_select(&s->ui_tb);
    int rgb_idx = ui_idx;

    cl_event debayer_event;
    if (s->cameras.rear.ci.bayer) {
      err = clSetKernelArg(s->krnl_debayer_rear, 0, sizeof(cl_mem), &s->camera_bufs_cl[buf_idx]);
      assert(err == 0);
      err = clSetKernelArg(s->krnl_debayer_rear, 1, sizeof(cl_mem), &s->rgb_bufs_cl[rgb_idx]);
      assert(err == 0);
      err = clSetKernelArg(s->krnl_debayer_rear, 2, sizeof(float), &s->cameras.rear.digital_gain);
      assert(err == 0);

      const size_t debayer_work_size = s->rgb_height; // doesn't divide evenly, is this okay?
      const size_t debayer_local_work_size = 128;
      err = clEnqueueNDRangeKernel(q, s->krnl_debayer_rear, 1, NULL,
                                   &debayer_work_size, &debayer_local_work_size, 0, 0, &debayer_event);
      assert(err == 0);
    } else {
      assert(s->rgb_buf_size >= s->frame_size);
      assert(s->rgb_stride == s->frame_stride);
      err = clEnqueueCopyBuffer(q, s->camera_bufs_cl[buf_idx], s->rgb_bufs_cl[rgb_idx],
                                0, 0, s->rgb_buf_size, 0, 0, &debayer_event);
      assert(err == 0);
    }

    clWaitForEvents(1, &debayer_event);
    clReleaseEvent(debayer_event);

    tbuffer_release(&s->cameras.rear.camera_tb, buf_idx);

    visionbuf_sync(&s->rgb_bufs[rgb_idx], VISIONBUF_SYNC_FROM_DEVICE);

#if defined(QCOM) && !defined(QCOM_REPLAY)
    /*FILE *dump_rgb_file = fopen("/tmp/process_dump.rgb", "wb");
    fwrite(s->rgb_bufs[rgb_idx].addr, s->rgb_bufs[rgb_idx].len, sizeof(uint8_t), dump_rgb_file);
    fclose(dump_rgb_file);
    printf("ORIGINAL SAVED!!\n");*/

    /*double t10 = millis_since_boot();*/

    // cache rgb roi and write to cl
    uint8_t *rgb_roi_buf = new uint8_t[(s->rgb_width/NUM_SEGMENTS_X)*(s->rgb_height/NUM_SEGMENTS_Y)*3];
    int roi_id = cnt % ((ROI_X_MAX-ROI_X_MIN+1)*(ROI_Y_MAX-ROI_Y_MIN+1)); // rolling roi
    int roi_x_offset = roi_id % (ROI_X_MAX-ROI_X_MIN+1);
    int roi_y_offset = roi_id / (ROI_X_MAX-ROI_X_MIN+1);

    for (int r=0;r<(s->rgb_height/NUM_SEGMENTS_Y);r++) {
      memcpy(rgb_roi_buf + r * (s->rgb_width/NUM_SEGMENTS_X) * 3,
              (uint8_t *) s->rgb_bufs[rgb_idx].addr + \
                (ROI_Y_MIN + roi_y_offset) * s->rgb_height/NUM_SEGMENTS_Y * FULL_STRIDE_X * 3 + \
                (ROI_X_MIN + roi_x_offset) * s->rgb_width/NUM_SEGMENTS_X * 3 + r * FULL_STRIDE_X * 3,
              s->rgb_width/NUM_SEGMENTS_X * 3);
    }

    err = clEnqueueWriteBuffer (q, s->rgb_conv_roi_cl, true, 0,
        s->rgb_width/NUM_SEGMENTS_X * s->rgb_height/NUM_SEGMENTS_Y * 3 * sizeof(uint8_t), rgb_roi_buf, 0, 0, 0);
    assert(err == 0);

    /*double t11 = millis_since_boot();
    printf("cache time: %f ms\n", t11 - t10);
    t10 = millis_since_boot();*/

    err = clSetKernelArg(s->krnl_rgb_laplacian, 0, sizeof(cl_mem), (void *) &s->rgb_conv_roi_cl);
    assert(err == 0);
    err = clSetKernelArg(s->krnl_rgb_laplacian, 1, sizeof(cl_mem), (void *) &s->rgb_conv_result_cl);
    assert(err == 0);
    err = clSetKernelArg(s->krnl_rgb_laplacian, 2, sizeof(cl_mem), (void *) &s->rgb_conv_filter_cl);
    assert(err == 0);
    err = clSetKernelArg(s->krnl_rgb_laplacian, 3, s->conv_cl_localMemSize, 0);
    assert(err == 0);

    cl_event conv_event;
    err = clEnqueueNDRangeKernel(q, s->krnl_rgb_laplacian, 2, NULL,
                                   s->conv_cl_globalWorkSize, s->conv_cl_localWorkSize, 0, 0, &conv_event);
    assert(err == 0);
    clWaitForEvents(1, &conv_event);
    clReleaseEvent(conv_event);

    int16_t *conv_result = new int16_t[(s->rgb_width/NUM_SEGMENTS_X)*(s->rgb_height/NUM_SEGMENTS_Y)];
    err = clEnqueueReadBuffer(q, s->rgb_conv_result_cl, true, 0,
       s->rgb_width/NUM_SEGMENTS_X * s->rgb_height/NUM_SEGMENTS_Y * sizeof(int16_t), conv_result, 0, 0, 0);
    assert(err == 0);

    /*t11 = millis_since_boot();
    printf("conv time: %f ms\n", t11 - t10);
    t10 = millis_since_boot();*/

    get_lapmap_one(conv_result, &s->lapres[roi_id], s->rgb_width/NUM_SEGMENTS_X, s->rgb_height/NUM_SEGMENTS_Y);

    /*t11 = millis_since_boot();
    printf("pool time: %f ms\n", t11 - t10);
    t10 = millis_since_boot();*/

    delete [] rgb_roi_buf;
    delete [] conv_result;

    /*t11 = millis_since_boot();
    printf("process time: %f ms\n ----- \n", t11 - t10);
    t10 = millis_since_boot();*/

    // setup self recover
    if (is_blur(&s->lapres[0]) &&
       (s->cameras.rear.lens_true_pos < (s->cameras.device == DEVICE_LP3? LP3_AF_DAC_DOWN:OP3T_AF_DAC_DOWN)+1 ||
        s->cameras.rear.lens_true_pos > (s->cameras.device == DEVICE_LP3? LP3_AF_DAC_UP:OP3T_AF_DAC_UP)-1) &&
       s->cameras.rear.self_recover < 2) {
      // truly stuck, needs help
      s->cameras.rear.self_recover -= 1;
      if (s->cameras.rear.self_recover < -FOCUS_RECOVER_PATIENCE) {
        LOGW("rear camera bad state detected. attempting recovery from %.1f, recover state is %d",
                                      s->cameras.rear.lens_true_pos, s->cameras.rear.self_recover);
        s->cameras.rear.self_recover = FOCUS_RECOVER_STEPS + ((s->cameras.rear.lens_true_pos < (s->cameras.device == DEVICE_LP3? LP3_AF_DAC_M:OP3T_AF_DAC_M))?1:0); // parity determined by which end is stuck at
      }
    } else if ((s->cameras.rear.lens_true_pos < (s->cameras.device == DEVICE_LP3? LP3_AF_DAC_M - LP3_AF_DAC_3SIG:OP3T_AF_DAC_M - OP3T_AF_DAC_3SIG) ||
               s->cameras.rear.lens_true_pos > (s->cameras.device == DEVICE_LP3? LP3_AF_DAC_M + LP3_AF_DAC_3SIG:OP3T_AF_DAC_M + OP3T_AF_DAC_3SIG)) &&
              s->cameras.rear.self_recover < 2) {
      // in suboptimal position with high prob, but may still recover by itself
      s->cameras.rear.self_recover -= 1;
      if (s->cameras.rear.self_recover < -(FOCUS_RECOVER_PATIENCE*3)) {
        LOGW("rear camera bad state detected. attempting recovery from %.1f, recover state is %d", s->cameras.rear.lens_true_pos, s->cameras.rear.self_recover);
        s->cameras.rear.self_recover = FOCUS_RECOVER_STEPS/2 + ((s->cameras.rear.lens_true_pos < (s->cameras.device == DEVICE_LP3? LP3_AF_DAC_M:OP3T_AF_DAC_M))?1:0);
      }
    } else if (s->cameras.rear.self_recover < 0) {
      s->cameras.rear.self_recover += 1; // reset if fine
    }

#endif

    double t2 = millis_since_boot();

    uint8_t *bgr_ptr = (uint8_t*)s->rgb_bufs[rgb_idx].addr;

    double yt1 = millis_since_boot();

    int yuv_idx = pool_select(&s->yuv_pool);

    s->yuv_metas[yuv_idx] = frame_data;

    uint8_t* yuv_ptr_y = s->yuv_bufs[yuv_idx].y;
    cl_mem yuv_cl = s->yuv_cl[yuv_idx];
    rgb_to_yuv_queue(&s->rgb_to_yuv_state, q, s->rgb_bufs_cl[rgb_idx], yuv_cl);
    visionbuf_sync(&s->yuv_ion[yuv_idx], VISIONBUF_SYNC_FROM_DEVICE);

    double yt2 = millis_since_boot();

    // keep another reference around till were done processing
    pool_acquire(&s->yuv_pool, yuv_idx);
    pool_push(&s->yuv_pool, yuv_idx);

    // send frame event
    {
      if (s->pm != NULL) {
        capnp::MallocMessageBuilder msg;
        cereal::Event::Builder event = msg.initRoot<cereal::Event>();
        event.setLogMonoTime(nanos_since_boot());

        auto framed = event.initFrame();
        framed.setFrameId(frame_data.frame_id);
        framed.setEncodeId(cnt);
        framed.setTimestampEof(frame_data.timestamp_eof);
        framed.setFrameLength(frame_data.frame_length);
        framed.setIntegLines(frame_data.integ_lines);
        framed.setGlobalGain(frame_data.global_gain);
        framed.setLensPos(frame_data.lens_pos);
        framed.setLensSag(frame_data.lens_sag);
        framed.setLensErr(frame_data.lens_err);
        framed.setLensTruePos(frame_data.lens_true_pos);
        framed.setGainFrac(frame_data.gain_frac);

#if defined(QCOM) && !defined(QCOM_REPLAY)
        kj::ArrayPtr<const int16_t> focus_vals(&s->cameras.rear.focus[0], NUM_FOCUS);
        kj::ArrayPtr<const uint8_t> focus_confs(&s->cameras.rear.confidence[0], NUM_FOCUS);
        framed.setFocusVal(focus_vals);
        framed.setFocusConf(focus_confs);
        kj::ArrayPtr<const uint16_t> sharpness_score(&s->lapres[0], (ROI_X_MAX-ROI_X_MIN+1)*(ROI_Y_MAX-ROI_Y_MIN+1));
        framed.setSharpnessScore(sharpness_score);
        framed.setRecoverState(s->cameras.rear.self_recover);
#endif

// TODO: add this back
#if !defined(QCOM) && !defined(QCOM2)
//#ifndef QCOM
        framed.setImage(kj::arrayPtr((const uint8_t*)s->yuv_ion[yuv_idx].addr, s->yuv_buf_size));
#endif

        kj::ArrayPtr<const float> transform_vs(&s->yuv_transform.v[0], 9);
        framed.setTransform(transform_vs);

        s->pm->send("frame", msg);
      }
    }

#ifndef QCOM2
    // TODO: fix on QCOM2, giving scanline error
    // one thumbnail per 5 seconds (instead of %5 == 0 posenet)
    if (cnt % 100 == 3) {
      uint8_t* thumbnail_buffer = NULL;
      unsigned long thumbnail_len = 0;

      unsigned char *row = (unsigned char *)malloc(s->rgb_width/4*3);

      struct jpeg_compress_struct cinfo;
      struct jpeg_error_mgr jerr;

      cinfo.err = jpeg_std_error(&jerr);
      jpeg_create_compress(&cinfo);
      jpeg_mem_dest(&cinfo, &thumbnail_buffer, &thumbnail_len);

      cinfo.image_width = s->rgb_width / 4;
      cinfo.image_height = s->rgb_height / 4;
      cinfo.input_components = 3;
      cinfo.in_color_space = JCS_RGB;

      jpeg_set_defaults(&cinfo);
      jpeg_set_quality(&cinfo, 50, true);
      jpeg_start_compress(&cinfo, true);

      JSAMPROW row_pointer[1];
      for (int i = 0; i < s->rgb_height - 4; i+=4) {
        for (int j = 0; j < s->rgb_width*3; j+=12) {
          for (int k = 0; k < 3; k++) {
            uint16_t dat = 0;
            dat += bgr_ptr[s->rgb_stride*i + j + k];
            dat += bgr_ptr[s->rgb_stride*i + j+3 + k];
            dat += bgr_ptr[s->rgb_stride*(i+1) + j + k];
            dat += bgr_ptr[s->rgb_stride*(i+1) + j+3 + k];
            dat += bgr_ptr[s->rgb_stride*(i+2) + j + k];
            dat += bgr_ptr[s->rgb_stride*(i+2) + j+3 + k];
            dat += bgr_ptr[s->rgb_stride*(i+3) + j + k];
            dat += bgr_ptr[s->rgb_stride*(i+3) + j+3 + k];

            row[(j/4) + (2-k)] = dat/8;
          }
        }
        row_pointer[0] = row;
        jpeg_write_scanlines(&cinfo, row_pointer, 1);
      }
      free(row);
      jpeg_finish_compress(&cinfo);

      capnp::MallocMessageBuilder msg;
      cereal::Event::Builder event = msg.initRoot<cereal::Event>();
      event.setLogMonoTime(nanos_since_boot());

      auto thumbnaild = event.initThumbnail();
      thumbnaild.setFrameId(frame_data.frame_id);
      thumbnaild.setTimestampEof(frame_data.timestamp_eof);
      thumbnaild.setThumbnail(kj::arrayPtr((const uint8_t*)thumbnail_buffer, thumbnail_len));

      if (s->pm != NULL) {
        s->pm->send("thumbnail", msg);
      }

      free(thumbnail_buffer);
    }
#endif

    tbuffer_dispatch(&s->ui_tb, ui_idx);

    // auto exposure over big box
    const int exposure_x = 290;
    const int exposure_y = 282 + 40;
    const int exposure_height = 314;
    const int exposure_width = 560;
    if (cnt % 3 == 0) {
      // find median box luminance for AE
      uint32_t lum_binning[256] = {0,};
      for (int y=0; y<exposure_height; y++) {
        for (int x=0; x<exposure_width; x++) {
          uint8_t lum = yuv_ptr_y[((exposure_y+y)*s->yuv_width) + exposure_x + x];
          lum_binning[lum]++;
        }
      }
      const unsigned int lum_total = exposure_height * exposure_width;
      unsigned int lum_cur = 0;
      int lum_med = 0;
      for (lum_med=0; lum_med<256; lum_med++) {
        // shouldn't be any values less than 16 - yuv footroom
        lum_cur += lum_binning[lum_med];
        if (lum_cur >= lum_total / 2) {
          break;
        }
      }
      // double avg = (double)acc / (big_box_width * big_box_height) - 16;
      // printf("avg %d\n", lum_med);

      camera_autoexposure(&s->cameras.rear, lum_med / 256.0);
    }

    pool_release(&s->yuv_pool, yuv_idx);
    double t5 = millis_since_boot();
    LOGD("queued: %.2fms, yuv: %.2f, | processing: %.3fms", (t2-t1), (yt2-yt1), (t5-t1));
  }

  return NULL;
}

// visionserver
void* visionserver_client_thread(void* arg) {
  int err;
  VisionClientState *client = (VisionClientState*)arg;
  VisionState *s = client->s;
  int fd = client->fd;

  set_thread_name("clientthread");

  zsock_t *terminate = zsock_new_sub(">inproc://terminate", "");
  assert(terminate);
  void* terminate_raw = zsock_resolve(terminate);

  VisionClientStreamState streams[VISION_STREAM_MAX] = {{0}};

  LOGW("client start fd %d", fd);

  while (true) {
    zmq_pollitem_t polls[2+VISION_STREAM_MAX] = {{0}};
    polls[0].socket = terminate_raw;
    polls[0].events = ZMQ_POLLIN;
    polls[1].fd = fd;
    polls[1].events = ZMQ_POLLIN;

    int poll_to_stream[2+VISION_STREAM_MAX] = {0};
    int num_polls = 2;
    for (int i=0; i<VISION_STREAM_MAX; i++) {
      if (!streams[i].subscribed) continue;
      polls[num_polls].events = ZMQ_POLLIN;
      if (streams[i].bufs_outstanding >= 2) {
        continue;
      }
      if (streams[i].tb) {
        polls[num_polls].fd = tbuffer_efd(streams[i].tbuffer);
      } else {
        polls[num_polls].fd = poolq_efd(streams[i].queue);
      }
      poll_to_stream[num_polls] = i;
      num_polls++;
    }
    int ret = zmq_poll(polls, num_polls, -1);
    if (ret < 0) {
      if (errno == EINTR || errno == EAGAIN) continue;
      LOGE("poll failed (%d - %d)", ret, errno);
      break;
    }
    if (polls[0].revents) {
      break;
    } else if (polls[1].revents) {
      VisionPacket p;
      err = vipc_recv(fd, &p);
      // printf("recv %d\n", p.type);
      if (err <= 0) {
        break;
      } else if (p.type == VIPC_STREAM_SUBSCRIBE) {
        VisionStreamType stream_type = p.d.stream_sub.type;
        VisionPacket rep = {
          .type = VIPC_STREAM_BUFS,
          .d = { .stream_bufs = { .type = stream_type }, },
        };

        VisionClientStreamState *stream = &streams[stream_type];
        stream->tb = p.d.stream_sub.tbuffer;

        VisionStreamBufs *stream_bufs = &rep.d.stream_bufs;
        if (stream_type == VISION_STREAM_RGB_BACK) {
          stream_bufs->width = s->rgb_width;
          stream_bufs->height = s->rgb_height;
          stream_bufs->stride = s->rgb_stride;
          stream_bufs->buf_len = s->rgb_bufs[0].len;
          rep.num_fds = UI_BUF_COUNT;
          for (int i=0; i<rep.num_fds; i++) {
            rep.fds[i] = s->rgb_bufs[i].fd;
          }
          if (stream->tb) {
            stream->tbuffer = &s->ui_tb;
          } else {
            assert(false);
          }
        } else if (stream_type == VISION_STREAM_RGB_FRONT) {
          stream_bufs->width = s->rgb_front_width;
          stream_bufs->height = s->rgb_front_height;
          stream_bufs->stride = s->rgb_front_stride;
          stream_bufs->buf_len = s->rgb_front_bufs[0].len;
          rep.num_fds = UI_BUF_COUNT;
          for (int i=0; i<rep.num_fds; i++) {
            rep.fds[i] = s->rgb_front_bufs[i].fd;
          }
          if (stream->tb) {
            stream->tbuffer = &s->ui_front_tb;
          } else {
            assert(false);
          }
        } else if (stream_type == VISION_STREAM_YUV) {
          stream_bufs->width = s->yuv_width;
          stream_bufs->height = s->yuv_height;
          stream_bufs->stride = s->yuv_width;
          stream_bufs->buf_len = s->yuv_buf_size;
          rep.num_fds = YUV_COUNT;
          for (int i=0; i<rep.num_fds; i++) {
            rep.fds[i] = s->yuv_ion[i].fd;
          }
          if (stream->tb) {
            stream->tbuffer = s->yuv_tb;
          } else {
            stream->queue = pool_get_queue(&s->yuv_pool);
          }
        } else if (stream_type == VISION_STREAM_YUV_FRONT) {
          stream_bufs->width = s->yuv_front_width;
          stream_bufs->height = s->yuv_front_height;
          stream_bufs->stride = s->yuv_front_width;
          stream_bufs->buf_len = s->yuv_front_buf_size;
          rep.num_fds = YUV_COUNT;
          for (int i=0; i<rep.num_fds; i++) {
            rep.fds[i] = s->yuv_front_ion[i].fd;
          }
          if (stream->tb) {
            stream->tbuffer = s->yuv_front_tb;
          } else {
            stream->queue = pool_get_queue(&s->yuv_front_pool);
          }
        } else {
          assert(false);
        }
        vipc_send(fd, &rep);
        streams[stream_type].subscribed = true;
      } else if (p.type == VIPC_STREAM_RELEASE) {
        // printf("client release f %d  %d\n", p.d.stream_rel.type, p.d.stream_rel.idx);
        int si = p.d.stream_rel.type;
        assert(si < VISION_STREAM_MAX);
        if (streams[si].tb) {
          tbuffer_release(streams[si].tbuffer, p.d.stream_rel.idx);
        } else {
          poolq_release(streams[si].queue, p.d.stream_rel.idx);
        }
        streams[p.d.stream_rel.type].bufs_outstanding--;
      } else {
        assert(false);
      }
    } else {
      int stream_i = VISION_STREAM_MAX;
      for (int i=2; i<num_polls; i++) {
        int si = poll_to_stream[i];
        if (!streams[si].subscribed) continue;
        if (polls[i].revents) {
          stream_i = si;
          break;
        }
      }
      if (stream_i < VISION_STREAM_MAX) {
        streams[stream_i].bufs_outstanding++;
        int idx;
        if (streams[stream_i].tb) {
          idx = tbuffer_acquire(streams[stream_i].tbuffer);
        } else {
          idx = poolq_pop(streams[stream_i].queue);
        }
        if (idx < 0) {
          break;
        }
        VisionPacket rep = {
          .type = VIPC_STREAM_ACQUIRE,
          .d = {.stream_acq = {
            .type = (VisionStreamType)stream_i,
            .idx = idx,
          }},
        };
        if (stream_i == VISION_STREAM_YUV) {
          rep.d.stream_acq.extra.frame_id = s->yuv_metas[idx].frame_id;
          rep.d.stream_acq.extra.timestamp_eof = s->yuv_metas[idx].timestamp_eof;
        } else if (stream_i == VISION_STREAM_YUV_FRONT) {
          rep.d.stream_acq.extra.frame_id = s->yuv_front_metas[idx].frame_id;
          rep.d.stream_acq.extra.timestamp_eof = s->yuv_front_metas[idx].timestamp_eof;
        }
        vipc_send(fd, &rep);
      }
    }
  }

  LOGW("client end fd %d", fd);

  for (int i=0; i<VISION_STREAM_MAX; i++) {
    if (!streams[i].subscribed) continue;
    if (streams[i].tb) {
      tbuffer_release_all(streams[i].tbuffer);
    } else {
      pool_release_queue(streams[i].queue);
    }
  }

  close(fd);
  zsock_destroy(&terminate);

  pthread_mutex_lock(&s->clients_lock);
  client->running = false;
  pthread_mutex_unlock(&s->clients_lock);

  return NULL;
}

void* visionserver_thread(void* arg) {
  int err;
  VisionState *s = (VisionState*)arg;

  set_thread_name("visionserver");

  zsock_t *terminate = zsock_new_sub(">inproc://terminate", "");
  assert(terminate);
  void* terminate_raw = zsock_resolve(terminate);

  int sock = ipc_bind(VIPC_SOCKET_PATH);
  while (!do_exit) {
    zmq_pollitem_t polls[2] = {{0}};
    polls[0].socket = terminate_raw;
    polls[0].events = ZMQ_POLLIN;
    polls[1].fd = sock;
    polls[1].events = ZMQ_POLLIN;

    int ret = zmq_poll(polls, ARRAYSIZE(polls), -1);
    if (ret < 0) {
      if (errno == EINTR || errno == EAGAIN) continue;
      LOGE("poll failed (%d - %d)", ret, errno);
      break;
    }
    if (polls[0].revents) {
      break;
    } else if (!polls[1].revents) {
      continue;
    }

    int fd = accept(sock, NULL, NULL);
    assert(fd >= 0);

    pthread_mutex_lock(&s->clients_lock);

    int client_idx = 0;
    for (; client_idx < MAX_CLIENTS; client_idx++) {
      if (!s->clients[client_idx].running) break;
    }

    if (client_idx >= MAX_CLIENTS) {
      LOG("ignoring visionserver connection, max clients connected");
      close(fd);

      pthread_mutex_unlock(&s->clients_lock);
      continue;
    }

    VisionClientState *client = &s->clients[client_idx];
    client->s = s;
    client->fd = fd;
    client->running = true;

    err = pthread_create(&client->thread_handle, NULL,
                         visionserver_client_thread, client);
    assert(err == 0);

    pthread_mutex_unlock(&s->clients_lock);
  }

  for (int i=0; i<MAX_CLIENTS; i++) {
    pthread_mutex_lock(&s->clients_lock);
    bool running = s->clients[i].running;
    pthread_mutex_unlock(&s->clients_lock);
    if (running) {
      err = pthread_join(s->clients[i].thread_handle, NULL);
      assert(err == 0);
    }
  }

  close(sock);
  zsock_destroy(&terminate);

  return NULL;
}


////////// cl stuff

cl_program build_debayer_program(VisionState *s,
                                 int frame_width, int frame_height, int frame_stride,
                                 int rgb_width, int rgb_height, int rgb_stride,
                                 int bayer_flip, int hdr) {
  assert(rgb_width == frame_width/2);
  assert(rgb_height == frame_height/2);

  #ifdef QCOM2
    int dnew = 1;
  #else
    int dnew = 0;
  #endif

  char args[4096];
  snprintf(args, sizeof(args),
          "-cl-fast-relaxed-math -cl-denorms-are-zero "
          "-DFRAME_WIDTH=%d -DFRAME_HEIGHT=%d -DFRAME_STRIDE=%d "
            "-DRGB_WIDTH=%d -DRGB_HEIGHT=%d -DRGB_STRIDE=%d "
            "-DBAYER_FLIP=%d -DHDR=%d -DNEW=%d",
          frame_width, frame_height, frame_stride,
          rgb_width, rgb_height, rgb_stride,
          bayer_flip, hdr, dnew);
  return CLU_LOAD_FROM_FILE(s->context, s->device_id, "cameras/debayer.cl", args);
}

cl_program build_conv_program(VisionState *s,
                              int image_w, int image_h,
                              int filter_size) {
  char args[4096];
  snprintf(args, sizeof(args),
          "-cl-fast-relaxed-math -cl-denorms-are-zero "
          "-DIMAGE_W=%d -DIMAGE_H=%d -DFLIP_RB=%d "
          "-DFILTER_SIZE=%d -DHALF_FILTER_SIZE=%d -DTWICE_HALF_FILTER_SIZE=%d -DHALF_FILTER_SIZE_IMAGE_W=%d",
          image_w, image_h, 1,
          filter_size, filter_size/2, (filter_size/2)*2, (filter_size/2)*image_w);
  return CLU_LOAD_FROM_FILE(s->context, s->device_id, "imgproc/conv.cl", args);
}

cl_program build_pool_program(VisionState *s,
                              int full_stride_x,
                              int x_pitch, int y_pitch,
                              int roi_x_min, int roi_x_max,
                              int roi_y_min, int roi_y_max) {
  char args[4096];
  snprintf(args, sizeof(args),
          "-cl-fast-relaxed-math -cl-denorms-are-zero "
          "-DFULL_STRIDE_X=%d -DX_PITCH=%d -DY_PITCH=%d "
          "-DROI_X_MIN=%d -DROI_X_MAX=%d -DROI_Y_MIN=%d -DROI_Y_MAX=%d",
          full_stride_x, x_pitch, y_pitch,
          roi_x_min, roi_x_max, roi_y_min, roi_y_max);
  return CLU_LOAD_FROM_FILE(s->context, s->device_id, "imgproc/pool.cl", args);
}

void cl_init(VisionState *s) {
  int err;
  cl_platform_id platform_id = NULL;
  cl_uint num_devices;
  cl_uint num_platforms;

  err = clGetPlatformIDs(1, &platform_id, &num_platforms);
  assert(err == 0);
  err = clGetDeviceIDs(platform_id, CL_DEVICE_TYPE_DEFAULT, 1,
                       &s->device_id, &num_devices);
  assert(err == 0);

  cl_print_info(platform_id, s->device_id);
  printf("\n");

  s->context = clCreateContext(NULL, 1, &s->device_id, NULL, NULL, &err);
  assert(err == 0);
}

void cl_free(VisionState *s) {
  int err;

  err = clReleaseContext(s->context);
  assert(err == 0);
}

void init_buffers(VisionState *s) {
  int err;

  // allocate camera buffers

  for (int i=0; i<FRAME_BUF_COUNT; i++) {
    s->camera_bufs[i] = visionbuf_allocate_cl(s->frame_size, s->device_id, s->context,
                                              &s->camera_bufs_cl[i]);
    #ifndef QCOM2
      // TODO: make lengths correct
      s->focus_bufs[i] = visionbuf_allocate(0xb80);
      s->stats_bufs[i] = visionbuf_allocate(0xb80);
    #endif
  }

  for (int i=0; i<FRAME_BUF_COUNT; i++) {
    s->front_camera_bufs[i] = visionbuf_allocate_cl(s->cameras.front.frame_size,
                                                       s->device_id, s->context,
                                                       &s->front_camera_bufs_cl[i]);
  }

  // processing buffers
  if (s->cameras.rear.ci.bayer) {
    s->rgb_width = s->frame_width/2;
    s->rgb_height = s->frame_height/2;
  } else {
    s->rgb_width = s->frame_width;
    s->rgb_height = s->frame_height;
  }

  for (int i=0; i<UI_BUF_COUNT; i++) {
    VisionImg img = visionimg_alloc_rgb24(s->rgb_width, s->rgb_height, &s->rgb_bufs[i]);
    s->rgb_bufs_cl[i] = visionbuf_to_cl(&s->rgb_bufs[i], s->device_id, s->context);
    if (i == 0){
      s->rgb_stride = img.stride;
      s->rgb_buf_size = img.size;
    }
  }
  tbuffer_init(&s->ui_tb, UI_BUF_COUNT, "rgb");

  //assert(s->cameras.front.ci.bayer);
  if (s->cameras.front.ci.bayer) {
    s->rgb_front_width = s->cameras.front.ci.frame_width/2;
    s->rgb_front_height = s->cameras.front.ci.frame_height/2;
  } else {
    s->rgb_front_width = s->cameras.front.ci.frame_width;
    s->rgb_front_height = s->cameras.front.ci.frame_height;
  }


  for (int i=0; i<UI_BUF_COUNT; i++) {
    VisionImg img = visionimg_alloc_rgb24(s->rgb_front_width, s->rgb_front_height, &s->rgb_front_bufs[i]);
    s->rgb_front_bufs_cl[i] = visionbuf_to_cl(&s->rgb_front_bufs[i], s->device_id, s->context);
    if (i == 0){
      s->rgb_front_stride = img.stride;
      s->rgb_front_buf_size = img.size;
    }
  }
  tbuffer_init(&s->ui_front_tb, UI_BUF_COUNT, "frontrgb");

  // yuv back for recording and orbd
  pool_init(&s->yuv_pool, YUV_COUNT);
  s->yuv_tb = pool_get_tbuffer(&s->yuv_pool); //only for visionserver...

  s->yuv_width = s->rgb_width;
  s->yuv_height = s->rgb_height;
  s->yuv_buf_size = s->rgb_width * s->rgb_height * 3 / 2;

  for (int i=0; i<YUV_COUNT; i++) {
    s->yuv_ion[i] = visionbuf_allocate_cl(s->yuv_buf_size, s->device_id, s->context, &s->yuv_cl[i]);
    s->yuv_bufs[i].y = (uint8_t*)s->yuv_ion[i].addr;
    s->yuv_bufs[i].u = s->yuv_bufs[i].y + (s->yuv_width * s->yuv_height);
    s->yuv_bufs[i].v = s->yuv_bufs[i].u + (s->yuv_width/2 * s->yuv_height/2);
  }

  // yuv front for recording
  pool_init(&s->yuv_front_pool, YUV_COUNT);
  s->yuv_front_tb = pool_get_tbuffer(&s->yuv_front_pool);

  s->yuv_front_width = s->rgb_front_width;
  s->yuv_front_height = s->rgb_front_height;
  s->yuv_front_buf_size = s->rgb_front_width * s->rgb_front_height * 3 / 2;

  for (int i=0; i<YUV_COUNT; i++) {
    s->yuv_front_ion[i] = visionbuf_allocate_cl(s->yuv_front_buf_size, s->device_id, s->context, &s->yuv_front_cl[i]);
    s->yuv_front_bufs[i].y = (uint8_t*)s->yuv_front_ion[i].addr;
    s->yuv_front_bufs[i].u = s->yuv_front_bufs[i].y + (s->yuv_front_width * s->yuv_front_height);
    s->yuv_front_bufs[i].v = s->yuv_front_bufs[i].u + (s->yuv_front_width/2 * s->yuv_front_height/2);
  }

  if (s->cameras.rear.ci.bayer) {
    // debayering does a 2x downscale
    s->yuv_transform = transform_scale_buffer(s->cameras.rear.transform, 0.5);
  } else {
    s->yuv_transform = s->cameras.rear.transform;
  }

  if (s->cameras.rear.ci.bayer) {
    s->prg_debayer_rear = build_debayer_program(s, s->cameras.rear.ci.frame_width, s->cameras.rear.ci.frame_height,
                                                   s->cameras.rear.ci.frame_stride,
                                                 s->rgb_width, s->rgb_height, s->rgb_stride,
                                                 s->cameras.rear.ci.bayer_flip, s->cameras.rear.ci.hdr);
    s->krnl_debayer_rear = clCreateKernel(s->prg_debayer_rear, "debayer10", &err);
    assert(err == 0);
  }

  if (s->cameras.front.ci.bayer) {
    s->prg_debayer_front = build_debayer_program(s, s->cameras.front.ci.frame_width, s->cameras.front.ci.frame_height,
                                                    s->cameras.front.ci.frame_stride,
                                                 s->rgb_front_width, s->rgb_front_height, s->rgb_front_stride,
                                                 s->cameras.front.ci.bayer_flip, s->cameras.front.ci.hdr);

    s->krnl_debayer_front = clCreateKernel(s->prg_debayer_front, "debayer10", &err);
    assert(err == 0);
  }

  s->prg_rgb_laplacian = build_conv_program(s, s->rgb_width/NUM_SEGMENTS_X, s->rgb_height/NUM_SEGMENTS_Y,
                                            3);
  s->krnl_rgb_laplacian = clCreateKernel(s->prg_rgb_laplacian, "rgb2gray_conv2d", &err);
  assert(err == 0);
  // TODO: Removed CL_MEM_SVM_FINE_GRAIN_BUFFER, confirm it doesn't matter
  s->rgb_conv_roi_cl = clCreateBuffer(s->context, CL_MEM_READ_WRITE,
      s->rgb_width/NUM_SEGMENTS_X * s->rgb_height/NUM_SEGMENTS_Y * 3 * sizeof(uint8_t), NULL, NULL);
  s->rgb_conv_result_cl = clCreateBuffer(s->context, CL_MEM_READ_WRITE,
      s->rgb_width/NUM_SEGMENTS_X * s->rgb_height/NUM_SEGMENTS_Y * sizeof(int16_t), NULL, NULL);
  s->rgb_conv_filter_cl = clCreateBuffer(s->context, CL_MEM_READ_ONLY | CL_MEM_COPY_HOST_PTR,
      9 * sizeof(int16_t), (void*)&lapl_conv_krnl, NULL);
  s->conv_cl_localMemSize = ( CONV_LOCAL_WORKSIZE + 2 * (3 / 2) ) * ( CONV_LOCAL_WORKSIZE + 2 * (3 / 2) );
  s->conv_cl_localMemSize *= 3 * sizeof(uint8_t);
  s->conv_cl_globalWorkSize[0] = s->rgb_width/NUM_SEGMENTS_X;
  s->conv_cl_globalWorkSize[1] = s->rgb_height/NUM_SEGMENTS_Y;
  s->conv_cl_localWorkSize[0] = CONV_LOCAL_WORKSIZE;
  s->conv_cl_localWorkSize[1] = CONV_LOCAL_WORKSIZE;

  for (int i=0; i<(ROI_X_MAX-ROI_X_MIN+1)*(ROI_Y_MAX-ROI_Y_MIN+1); i++) {s->lapres[i] = 16160;}

  rgb_to_yuv_init(&s->rgb_to_yuv_state, s->context, s->device_id, s->yuv_width, s->yuv_height, s->rgb_stride);
  rgb_to_yuv_init(&s->front_rgb_to_yuv_state, s->context, s->device_id, s->yuv_front_width, s->yuv_front_height, s->rgb_front_stride);
}

void free_buffers(VisionState *s) {
  // free bufs
  for (int i=0; i<FRAME_BUF_COUNT; i++) {
    visionbuf_free(&s->camera_bufs[i]);
    visionbuf_free(&s->focus_bufs[i]);
    visionbuf_free(&s->stats_bufs[i]);
  }

  for (int i=0; i<FRAME_BUF_COUNT; i++) {
   visionbuf_free(&s->front_camera_bufs[i]);
  }

  for (int i=0; i<UI_BUF_COUNT; i++) {
    visionbuf_free(&s->rgb_bufs[i]);
  }

  for (int i=0; i<UI_BUF_COUNT; i++) {
    visionbuf_free(&s->rgb_front_bufs[i]);
  }

  for (int i=0; i<YUV_COUNT; i++) {
    visionbuf_free(&s->yuv_ion[i]);
  }
}

void party(VisionState *s) {
  int err;

  s->terminate_pub = zsock_new_pub("@inproc://terminate");
  assert(s->terminate_pub);

  pthread_t visionserver_thread_handle;
  err = pthread_create(&visionserver_thread_handle, NULL,
                       visionserver_thread, s);
  assert(err == 0);

  pthread_t proc_thread_handle;
  err = pthread_create(&proc_thread_handle, NULL,
                       processing_thread, s);
  assert(err == 0);

#if !defined(QCOM2) && !defined(__APPLE__)
  // TODO: fix front camera on qcom2
  pthread_t frontview_thread_handle;
  err = pthread_create(&frontview_thread_handle, NULL,
                       frontview_thread, s);
  assert(err == 0);
#endif

  // priority for cameras
  err = set_realtime_priority(51);
  LOG("setpriority returns %d", err);

  cameras_run(&s->cameras);

  tbuffer_stop(&s->ui_tb);
  tbuffer_stop(&s->ui_front_tb);
  pool_stop(&s->yuv_pool);
  pool_stop(&s->yuv_front_pool);

  zsock_signal(s->terminate_pub, 0);

#if !defined(QCOM2) && !defined(QCOM_REPLAY) && !defined(__APPLE__)
  LOG("joining frontview_thread");
  err = pthread_join(frontview_thread_handle, NULL);
  assert(err == 0);
#endif

  LOG("joining visionserver_thread");
  err = pthread_join(visionserver_thread_handle, NULL);
  assert(err == 0);

  LOG("joining proc_thread");
  err = pthread_join(proc_thread_handle, NULL);
  assert(err == 0);

  zsock_destroy (&s->terminate_pub);
}

int main(int argc, char *argv[]) {
  set_realtime_priority(51);

  zsys_handler_set(NULL);
  signal(SIGINT, (sighandler_t)set_do_exit);
  signal(SIGTERM, (sighandler_t)set_do_exit);

  VisionState state = {0};
  VisionState *s = &state;

  clu_init();
  cl_init(s);

  cameras_init(&s->cameras);

  s->frame_width = s->cameras.rear.ci.frame_width;
  s->frame_height = s->cameras.rear.ci.frame_height;
  s->frame_stride = s->cameras.rear.ci.frame_stride;
  s->frame_size = s->cameras.rear.frame_size;

  init_buffers(s);

#if (defined(QCOM) && !defined(QCOM_REPLAY)) || defined(QCOM2)
  s->pm = new PubMaster({"frame", "frontFrame", "thumbnail"});
=======

#ifdef QCOM
#include "CL/cl_ext_qcom.h"
#endif

int main(int argc, char *argv[]) {
  set_realtime_priority(53);
#if defined(QCOM)
  set_core_affinity(2);
#elif defined(QCOM2)
  set_core_affinity(6);
>>>>>>> 9f5dcef8
#endif

  cl_device_id device_id = cl_get_device_id(CL_DEVICE_TYPE_DEFAULT);

<<<<<<< HEAD
  party(s);

  if (s->pm != NULL) {
    delete s->pm;
  }
=======
   // TODO: do this for QCOM2 too
#if defined(QCOM)
  const cl_context_properties props[] = {CL_CONTEXT_PRIORITY_HINT_QCOM, CL_PRIORITY_HINT_HIGH_QCOM, 0};
  cl_context context = CL_CHECK_ERR(clCreateContext(props, 1, &device_id, NULL, NULL, &err));
#else
  cl_context context = CL_CHECK_ERR(clCreateContext(NULL, 1, &device_id, NULL, NULL, &err));
#endif
>>>>>>> 9f5dcef8

  party(device_id, context);

  CL_CHECK(clReleaseContext(context));
}<|MERGE_RESOLUTION|>--- conflicted
+++ resolved
@@ -15,226 +15,13 @@
 #include "cameras/camera_frame_stream.h"
 #endif
 
-<<<<<<< HEAD
-#include "common/util.h"
-#include "common/swaglog.h"
-
-#include "common/ipc.h"
-#include "common/visionipc.h"
-#include "common/visionbuf.h"
-#include "common/visionimg.h"
-
-#include "messaging.hpp"
-
-#include "transforms/rgb_to_yuv.h"
-#include "imgproc/utils.h"
-
-#include "clutil.h"
-#include "bufs.h"
-
-=======
->>>>>>> 9f5dcef8
 #include <libyuv.h>
 
-<<<<<<< HEAD
-  cl_mem camera_bufs_cl[FRAME_BUF_COUNT];
-  VisionBuf camera_bufs[FRAME_BUF_COUNT];
-  VisionBuf focus_bufs[FRAME_BUF_COUNT];
-  VisionBuf stats_bufs[FRAME_BUF_COUNT];
-
-  cl_mem front_camera_bufs_cl[FRAME_BUF_COUNT];
-  VisionBuf front_camera_bufs[FRAME_BUF_COUNT];
-
-  DualCameraState cameras;
-
-  zsock_t *terminate_pub;
-
-  PubMaster *pm;
-
-  pthread_mutex_t clients_lock;
-  VisionClientState clients[MAX_CLIENTS];
-};
-
-// frontview thread
-void* frontview_thread(void *arg) {
-  int err;
-  VisionState *s = (VisionState*)arg;
-
-  set_thread_name("frontview");
-  // we subscribe to this for placement of the AE metering box
-  // TODO: the loop is bad, ideally models shouldn't affect sensors
-  SubMaster sm({"driverState", "dMonitoringState"});
-
-  cl_command_queue q = clCreateCommandQueue(s->context, s->device_id, 0, &err);
-  assert(err == 0);
-
-  for (int cnt = 0; !do_exit; cnt++) {
-    int buf_idx = tbuffer_acquire(&s->cameras.front.camera_tb);
-    if (buf_idx < 0) {
-      break;
-    }
-
-    int ui_idx = tbuffer_select(&s->ui_front_tb);
-    int rgb_idx = ui_idx;
-    FrameMetadata frame_data = s->cameras.front.camera_bufs_metadata[buf_idx];
-
-    //double t1 = millis_since_boot();
-
-    cl_event debayer_event;
-    if (s->cameras.front.ci.bayer) {
-      err = clSetKernelArg(s->krnl_debayer_front, 0, sizeof(cl_mem), &s->front_camera_bufs_cl[buf_idx]);
-      assert(err == 0);
-      err = clSetKernelArg(s->krnl_debayer_front, 1, sizeof(cl_mem), &s->rgb_front_bufs_cl[rgb_idx]);
-      assert(err == 0);
-      float digital_gain = 1.0;
-      err = clSetKernelArg(s->krnl_debayer_front, 2, sizeof(float), &digital_gain);
-      assert(err == 0);
-
-      const size_t debayer_work_size = s->rgb_front_height; // doesn't divide evenly, is this okay?
-      const size_t debayer_local_work_size = 128;
-      err = clEnqueueNDRangeKernel(q, s->krnl_debayer_front, 1, NULL,
-                                   &debayer_work_size, &debayer_local_work_size, 0, 0, &debayer_event);
-      assert(err == 0);
-    } else {
-      assert(s->rgb_front_buf_size >= s->cameras.front.frame_size);
-      assert(s->rgb_front_stride == s->cameras.front.ci.frame_stride);
-      err = clEnqueueCopyBuffer(q, s->front_camera_bufs_cl[buf_idx], s->rgb_front_bufs_cl[rgb_idx],
-                                0, 0, s->rgb_front_buf_size, 0, 0, &debayer_event);
-      assert(err == 0);
-    }
-    clWaitForEvents(1, &debayer_event);
-    clReleaseEvent(debayer_event);
-    tbuffer_release(&s->cameras.front.camera_tb, buf_idx);
-    visionbuf_sync(&s->rgb_front_bufs[ui_idx], VISIONBUF_SYNC_FROM_DEVICE);
-
-    sm.update(0);
-    // no more check after gps check
-    if (!s->rhd_front_checked && sm.updated("dMonitoringState")) {
-      auto state = sm["dMonitoringState"].getDMonitoringState();
-      s->rhd_front = state.getIsRHD();
-      s->rhd_front_checked = state.getRhdChecked();
-    }
-
-    if (sm.updated("driverState")) {
-      auto state = sm["driverState"].getDriverState();
-      float face_prob = state.getFaceProb();
-      float face_position[2];
-      face_position[0] = state.getFacePosition()[0];
-      face_position[1] = state.getFacePosition()[1];
-
-      // set front camera metering target
-      if (face_prob > 0.4) {
-        int x_offset = s->rhd_front ? 0:s->rgb_front_width - 0.5 * s->rgb_front_height;
-        s->front_meteringbox_xmin = x_offset + (face_position[0] + 0.5) * (0.5 * s->rgb_front_height) - 72;
-        s->front_meteringbox_xmax = x_offset + (face_position[0] + 0.5) * (0.5 * s->rgb_front_height) + 72;
-        s->front_meteringbox_ymin = (face_position[1] + 0.5) * (s->rgb_front_height) - 72;
-        s->front_meteringbox_ymax = (face_position[1] + 0.5) * (s->rgb_front_height) + 72;
-      } else {// use default setting if no face
-        s->front_meteringbox_ymin = s->rgb_front_height * 1 / 3;
-        s->front_meteringbox_ymax = s->rgb_front_height * 1;
-        s->front_meteringbox_xmin = s->rhd_front ? 0:s->rgb_front_width * 3 / 5;
-        s->front_meteringbox_xmax = s->rhd_front ? s->rgb_front_width * 2 / 5:s->rgb_front_width;
-      }
-    }
-
-    // auto exposure
-    const uint8_t *bgr_front_ptr = (const uint8_t*)s->rgb_front_bufs[ui_idx].addr;
-#ifndef DEBUG_DRIVER_MONITOR
-    if (cnt % 3 == 0)
-#endif
-    {
-      // use driver face crop for AE
-      int x_start;
-      int x_end;
-      int y_start;
-      int y_end;
-
-      if (s->front_meteringbox_xmax > 0)
-      {
-        x_start = s->front_meteringbox_xmin<0 ? 0:s->front_meteringbox_xmin;
-        x_end = s->front_meteringbox_xmax>=s->rgb_front_width ? s->rgb_front_width-1:s->front_meteringbox_xmax;
-        y_start = s->front_meteringbox_ymin<0 ? 0:s->front_meteringbox_ymin;
-        y_end = s->front_meteringbox_ymax>=s->rgb_front_height ? s->rgb_front_height-1:s->front_meteringbox_ymax;
-      }
-      else
-      {
-        y_start = s->rgb_front_height * 1 / 3;
-        y_end = s->rgb_front_height * 1;
-        x_start = s->rhd_front ? 0:s->rgb_front_width * 3 / 5;
-        x_end = s->rhd_front ? s->rgb_front_width * 2 / 5:s->rgb_front_width;
-      }
-
-      uint32_t lum_binning[256] = {0,};
-      for (int y = y_start; y < y_end; ++y) {
-        for (int x = x_start; x < x_end; x += 2) { // every 2nd col
-          const uint8_t *pix = &bgr_front_ptr[y * s->rgb_front_stride + x * 3];
-          unsigned int lum = (unsigned int)pix[0] + pix[1] + pix[2];
-#ifdef DEBUG_DRIVER_MONITOR
-          uint8_t *pix_rw = (uint8_t *)pix;
-
-          // set all the autoexposure pixels to pure green (pixel format is bgr)
-          pix_rw[0] = pix_rw[2] = 0;
-          pix_rw[1] = 0xff;
-#endif
-          lum_binning[std::min(lum / 3, 255u)]++;
-        }
-      }
-      const unsigned int lum_total = (y_end - y_start) * (x_end - x_start)/2;
-      unsigned int lum_cur = 0;
-      int lum_med = 0;
-      for (lum_med=0; lum_med<256; lum_med++) {
-        lum_cur += lum_binning[lum_med];
-        if (lum_cur >= lum_total / 2) {
-          break;
-        }
-      }
-      camera_autoexposure(&s->cameras.front, lum_med / 256.0);
-    }
-
-    // push YUV buffer
-    int yuv_idx = pool_select(&s->yuv_front_pool);
-    s->yuv_front_metas[yuv_idx] = frame_data;
-
-    rgb_to_yuv_queue(&s->front_rgb_to_yuv_state, q, s->rgb_front_bufs_cl[ui_idx], s->yuv_front_cl[yuv_idx]);
-    visionbuf_sync(&s->yuv_front_ion[yuv_idx], VISIONBUF_SYNC_FROM_DEVICE);
-    s->yuv_front_metas[yuv_idx] = frame_data;
-
-    // no reference required cause we don't use this in visiond
-    //pool_acquire(&s->yuv_front_pool, yuv_idx);
-    pool_push(&s->yuv_front_pool, yuv_idx);
-    //pool_release(&s->yuv_front_pool, yuv_idx);
-
-    // send frame event
-    {
-      if (s->pm != NULL) {
-        capnp::MallocMessageBuilder msg;
-        cereal::Event::Builder event = msg.initRoot<cereal::Event>();
-        event.setLogMonoTime(nanos_since_boot());
-
-        auto framed = event.initFrontFrame();
-        framed.setFrameId(frame_data.frame_id);
-        framed.setEncodeId(cnt);
-        framed.setTimestampEof(frame_data.timestamp_eof);
-        framed.setFrameLength(frame_data.frame_length);
-        framed.setIntegLines(frame_data.integ_lines);
-        framed.setGlobalGain(frame_data.global_gain);
-        framed.setLensPos(frame_data.lens_pos);
-        framed.setLensSag(frame_data.lens_sag);
-        framed.setLensErr(frame_data.lens_err);
-        framed.setLensTruePos(frame_data.lens_true_pos);
-        framed.setGainFrac(frame_data.gain_frac);
-        framed.setFrameType(cereal::FrameData::FrameType::FRONT);
-
-        s->pm->send("frontFrame", msg);
-      }
-    }
-=======
 #include "clutil.h"
 #include "common/params.h"
 #include "common/swaglog.h"
 #include "common/util.h"
 #include "visionipc_server.h"
->>>>>>> 9f5dcef8
 
 ExitHandler do_exit;
 
@@ -242,958 +29,13 @@
   MultiCameraState cameras = {};
   VisionIpcServer vipc_server("camerad", device_id, context);
 
-<<<<<<< HEAD
-    //double t2 = millis_since_boot();
-    //LOGD("front process: %.2fms", t2-t1);
-  }
-=======
   cameras_init(&vipc_server, &cameras, device_id, context);
   cameras_open(&cameras);
 
   vipc_server.start_listener();
->>>>>>> 9f5dcef8
 
   cameras_run(&cameras);
 }
-<<<<<<< HEAD
-// processing
-void* processing_thread(void *arg) {
-  int err;
-  VisionState *s = (VisionState*)arg;
-
-  set_thread_name("processing");
-
-  err = set_realtime_priority(51);
-  LOG("setpriority returns %d", err);
-
-  // init cl stuff
-#ifdef __APPLE__
-  cl_command_queue q = clCreateCommandQueue(s->context, s->device_id, 0, &err);
-#else
-  const cl_queue_properties props[] = {0}; //CL_QUEUE_PRIORITY_KHR, CL_QUEUE_PRIORITY_HIGH_KHR, 0};
-  cl_command_queue q = clCreateCommandQueueWithProperties(s->context, s->device_id, props, &err);
-#endif
-  assert(err == 0);
-
-  // init the net
-  LOG("processing start!");
-
-  for (int cnt = 0; !do_exit; cnt++) {
-    int buf_idx = tbuffer_acquire(&s->cameras.rear.camera_tb);
-    // int buf_idx = camera_acquire_buffer(s);
-    if (buf_idx < 0) {
-      break;
-    }
-
-    double t1 = millis_since_boot();
-
-    FrameMetadata frame_data = s->cameras.rear.camera_bufs_metadata[buf_idx];
-    uint32_t frame_id = frame_data.frame_id;
-
-    if (frame_id == -1) {
-      LOGE("no frame data? wtf");
-      tbuffer_release(&s->cameras.rear.camera_tb, buf_idx);
-      continue;
-    }
-
-    int ui_idx = tbuffer_select(&s->ui_tb);
-    int rgb_idx = ui_idx;
-
-    cl_event debayer_event;
-    if (s->cameras.rear.ci.bayer) {
-      err = clSetKernelArg(s->krnl_debayer_rear, 0, sizeof(cl_mem), &s->camera_bufs_cl[buf_idx]);
-      assert(err == 0);
-      err = clSetKernelArg(s->krnl_debayer_rear, 1, sizeof(cl_mem), &s->rgb_bufs_cl[rgb_idx]);
-      assert(err == 0);
-      err = clSetKernelArg(s->krnl_debayer_rear, 2, sizeof(float), &s->cameras.rear.digital_gain);
-      assert(err == 0);
-
-      const size_t debayer_work_size = s->rgb_height; // doesn't divide evenly, is this okay?
-      const size_t debayer_local_work_size = 128;
-      err = clEnqueueNDRangeKernel(q, s->krnl_debayer_rear, 1, NULL,
-                                   &debayer_work_size, &debayer_local_work_size, 0, 0, &debayer_event);
-      assert(err == 0);
-    } else {
-      assert(s->rgb_buf_size >= s->frame_size);
-      assert(s->rgb_stride == s->frame_stride);
-      err = clEnqueueCopyBuffer(q, s->camera_bufs_cl[buf_idx], s->rgb_bufs_cl[rgb_idx],
-                                0, 0, s->rgb_buf_size, 0, 0, &debayer_event);
-      assert(err == 0);
-    }
-
-    clWaitForEvents(1, &debayer_event);
-    clReleaseEvent(debayer_event);
-
-    tbuffer_release(&s->cameras.rear.camera_tb, buf_idx);
-
-    visionbuf_sync(&s->rgb_bufs[rgb_idx], VISIONBUF_SYNC_FROM_DEVICE);
-
-#if defined(QCOM) && !defined(QCOM_REPLAY)
-    /*FILE *dump_rgb_file = fopen("/tmp/process_dump.rgb", "wb");
-    fwrite(s->rgb_bufs[rgb_idx].addr, s->rgb_bufs[rgb_idx].len, sizeof(uint8_t), dump_rgb_file);
-    fclose(dump_rgb_file);
-    printf("ORIGINAL SAVED!!\n");*/
-
-    /*double t10 = millis_since_boot();*/
-
-    // cache rgb roi and write to cl
-    uint8_t *rgb_roi_buf = new uint8_t[(s->rgb_width/NUM_SEGMENTS_X)*(s->rgb_height/NUM_SEGMENTS_Y)*3];
-    int roi_id = cnt % ((ROI_X_MAX-ROI_X_MIN+1)*(ROI_Y_MAX-ROI_Y_MIN+1)); // rolling roi
-    int roi_x_offset = roi_id % (ROI_X_MAX-ROI_X_MIN+1);
-    int roi_y_offset = roi_id / (ROI_X_MAX-ROI_X_MIN+1);
-
-    for (int r=0;r<(s->rgb_height/NUM_SEGMENTS_Y);r++) {
-      memcpy(rgb_roi_buf + r * (s->rgb_width/NUM_SEGMENTS_X) * 3,
-              (uint8_t *) s->rgb_bufs[rgb_idx].addr + \
-                (ROI_Y_MIN + roi_y_offset) * s->rgb_height/NUM_SEGMENTS_Y * FULL_STRIDE_X * 3 + \
-                (ROI_X_MIN + roi_x_offset) * s->rgb_width/NUM_SEGMENTS_X * 3 + r * FULL_STRIDE_X * 3,
-              s->rgb_width/NUM_SEGMENTS_X * 3);
-    }
-
-    err = clEnqueueWriteBuffer (q, s->rgb_conv_roi_cl, true, 0,
-        s->rgb_width/NUM_SEGMENTS_X * s->rgb_height/NUM_SEGMENTS_Y * 3 * sizeof(uint8_t), rgb_roi_buf, 0, 0, 0);
-    assert(err == 0);
-
-    /*double t11 = millis_since_boot();
-    printf("cache time: %f ms\n", t11 - t10);
-    t10 = millis_since_boot();*/
-
-    err = clSetKernelArg(s->krnl_rgb_laplacian, 0, sizeof(cl_mem), (void *) &s->rgb_conv_roi_cl);
-    assert(err == 0);
-    err = clSetKernelArg(s->krnl_rgb_laplacian, 1, sizeof(cl_mem), (void *) &s->rgb_conv_result_cl);
-    assert(err == 0);
-    err = clSetKernelArg(s->krnl_rgb_laplacian, 2, sizeof(cl_mem), (void *) &s->rgb_conv_filter_cl);
-    assert(err == 0);
-    err = clSetKernelArg(s->krnl_rgb_laplacian, 3, s->conv_cl_localMemSize, 0);
-    assert(err == 0);
-
-    cl_event conv_event;
-    err = clEnqueueNDRangeKernel(q, s->krnl_rgb_laplacian, 2, NULL,
-                                   s->conv_cl_globalWorkSize, s->conv_cl_localWorkSize, 0, 0, &conv_event);
-    assert(err == 0);
-    clWaitForEvents(1, &conv_event);
-    clReleaseEvent(conv_event);
-
-    int16_t *conv_result = new int16_t[(s->rgb_width/NUM_SEGMENTS_X)*(s->rgb_height/NUM_SEGMENTS_Y)];
-    err = clEnqueueReadBuffer(q, s->rgb_conv_result_cl, true, 0,
-       s->rgb_width/NUM_SEGMENTS_X * s->rgb_height/NUM_SEGMENTS_Y * sizeof(int16_t), conv_result, 0, 0, 0);
-    assert(err == 0);
-
-    /*t11 = millis_since_boot();
-    printf("conv time: %f ms\n", t11 - t10);
-    t10 = millis_since_boot();*/
-
-    get_lapmap_one(conv_result, &s->lapres[roi_id], s->rgb_width/NUM_SEGMENTS_X, s->rgb_height/NUM_SEGMENTS_Y);
-
-    /*t11 = millis_since_boot();
-    printf("pool time: %f ms\n", t11 - t10);
-    t10 = millis_since_boot();*/
-
-    delete [] rgb_roi_buf;
-    delete [] conv_result;
-
-    /*t11 = millis_since_boot();
-    printf("process time: %f ms\n ----- \n", t11 - t10);
-    t10 = millis_since_boot();*/
-
-    // setup self recover
-    if (is_blur(&s->lapres[0]) &&
-       (s->cameras.rear.lens_true_pos < (s->cameras.device == DEVICE_LP3? LP3_AF_DAC_DOWN:OP3T_AF_DAC_DOWN)+1 ||
-        s->cameras.rear.lens_true_pos > (s->cameras.device == DEVICE_LP3? LP3_AF_DAC_UP:OP3T_AF_DAC_UP)-1) &&
-       s->cameras.rear.self_recover < 2) {
-      // truly stuck, needs help
-      s->cameras.rear.self_recover -= 1;
-      if (s->cameras.rear.self_recover < -FOCUS_RECOVER_PATIENCE) {
-        LOGW("rear camera bad state detected. attempting recovery from %.1f, recover state is %d",
-                                      s->cameras.rear.lens_true_pos, s->cameras.rear.self_recover);
-        s->cameras.rear.self_recover = FOCUS_RECOVER_STEPS + ((s->cameras.rear.lens_true_pos < (s->cameras.device == DEVICE_LP3? LP3_AF_DAC_M:OP3T_AF_DAC_M))?1:0); // parity determined by which end is stuck at
-      }
-    } else if ((s->cameras.rear.lens_true_pos < (s->cameras.device == DEVICE_LP3? LP3_AF_DAC_M - LP3_AF_DAC_3SIG:OP3T_AF_DAC_M - OP3T_AF_DAC_3SIG) ||
-               s->cameras.rear.lens_true_pos > (s->cameras.device == DEVICE_LP3? LP3_AF_DAC_M + LP3_AF_DAC_3SIG:OP3T_AF_DAC_M + OP3T_AF_DAC_3SIG)) &&
-              s->cameras.rear.self_recover < 2) {
-      // in suboptimal position with high prob, but may still recover by itself
-      s->cameras.rear.self_recover -= 1;
-      if (s->cameras.rear.self_recover < -(FOCUS_RECOVER_PATIENCE*3)) {
-        LOGW("rear camera bad state detected. attempting recovery from %.1f, recover state is %d", s->cameras.rear.lens_true_pos, s->cameras.rear.self_recover);
-        s->cameras.rear.self_recover = FOCUS_RECOVER_STEPS/2 + ((s->cameras.rear.lens_true_pos < (s->cameras.device == DEVICE_LP3? LP3_AF_DAC_M:OP3T_AF_DAC_M))?1:0);
-      }
-    } else if (s->cameras.rear.self_recover < 0) {
-      s->cameras.rear.self_recover += 1; // reset if fine
-    }
-
-#endif
-
-    double t2 = millis_since_boot();
-
-    uint8_t *bgr_ptr = (uint8_t*)s->rgb_bufs[rgb_idx].addr;
-
-    double yt1 = millis_since_boot();
-
-    int yuv_idx = pool_select(&s->yuv_pool);
-
-    s->yuv_metas[yuv_idx] = frame_data;
-
-    uint8_t* yuv_ptr_y = s->yuv_bufs[yuv_idx].y;
-    cl_mem yuv_cl = s->yuv_cl[yuv_idx];
-    rgb_to_yuv_queue(&s->rgb_to_yuv_state, q, s->rgb_bufs_cl[rgb_idx], yuv_cl);
-    visionbuf_sync(&s->yuv_ion[yuv_idx], VISIONBUF_SYNC_FROM_DEVICE);
-
-    double yt2 = millis_since_boot();
-
-    // keep another reference around till were done processing
-    pool_acquire(&s->yuv_pool, yuv_idx);
-    pool_push(&s->yuv_pool, yuv_idx);
-
-    // send frame event
-    {
-      if (s->pm != NULL) {
-        capnp::MallocMessageBuilder msg;
-        cereal::Event::Builder event = msg.initRoot<cereal::Event>();
-        event.setLogMonoTime(nanos_since_boot());
-
-        auto framed = event.initFrame();
-        framed.setFrameId(frame_data.frame_id);
-        framed.setEncodeId(cnt);
-        framed.setTimestampEof(frame_data.timestamp_eof);
-        framed.setFrameLength(frame_data.frame_length);
-        framed.setIntegLines(frame_data.integ_lines);
-        framed.setGlobalGain(frame_data.global_gain);
-        framed.setLensPos(frame_data.lens_pos);
-        framed.setLensSag(frame_data.lens_sag);
-        framed.setLensErr(frame_data.lens_err);
-        framed.setLensTruePos(frame_data.lens_true_pos);
-        framed.setGainFrac(frame_data.gain_frac);
-
-#if defined(QCOM) && !defined(QCOM_REPLAY)
-        kj::ArrayPtr<const int16_t> focus_vals(&s->cameras.rear.focus[0], NUM_FOCUS);
-        kj::ArrayPtr<const uint8_t> focus_confs(&s->cameras.rear.confidence[0], NUM_FOCUS);
-        framed.setFocusVal(focus_vals);
-        framed.setFocusConf(focus_confs);
-        kj::ArrayPtr<const uint16_t> sharpness_score(&s->lapres[0], (ROI_X_MAX-ROI_X_MIN+1)*(ROI_Y_MAX-ROI_Y_MIN+1));
-        framed.setSharpnessScore(sharpness_score);
-        framed.setRecoverState(s->cameras.rear.self_recover);
-#endif
-
-// TODO: add this back
-#if !defined(QCOM) && !defined(QCOM2)
-//#ifndef QCOM
-        framed.setImage(kj::arrayPtr((const uint8_t*)s->yuv_ion[yuv_idx].addr, s->yuv_buf_size));
-#endif
-
-        kj::ArrayPtr<const float> transform_vs(&s->yuv_transform.v[0], 9);
-        framed.setTransform(transform_vs);
-
-        s->pm->send("frame", msg);
-      }
-    }
-
-#ifndef QCOM2
-    // TODO: fix on QCOM2, giving scanline error
-    // one thumbnail per 5 seconds (instead of %5 == 0 posenet)
-    if (cnt % 100 == 3) {
-      uint8_t* thumbnail_buffer = NULL;
-      unsigned long thumbnail_len = 0;
-
-      unsigned char *row = (unsigned char *)malloc(s->rgb_width/4*3);
-
-      struct jpeg_compress_struct cinfo;
-      struct jpeg_error_mgr jerr;
-
-      cinfo.err = jpeg_std_error(&jerr);
-      jpeg_create_compress(&cinfo);
-      jpeg_mem_dest(&cinfo, &thumbnail_buffer, &thumbnail_len);
-
-      cinfo.image_width = s->rgb_width / 4;
-      cinfo.image_height = s->rgb_height / 4;
-      cinfo.input_components = 3;
-      cinfo.in_color_space = JCS_RGB;
-
-      jpeg_set_defaults(&cinfo);
-      jpeg_set_quality(&cinfo, 50, true);
-      jpeg_start_compress(&cinfo, true);
-
-      JSAMPROW row_pointer[1];
-      for (int i = 0; i < s->rgb_height - 4; i+=4) {
-        for (int j = 0; j < s->rgb_width*3; j+=12) {
-          for (int k = 0; k < 3; k++) {
-            uint16_t dat = 0;
-            dat += bgr_ptr[s->rgb_stride*i + j + k];
-            dat += bgr_ptr[s->rgb_stride*i + j+3 + k];
-            dat += bgr_ptr[s->rgb_stride*(i+1) + j + k];
-            dat += bgr_ptr[s->rgb_stride*(i+1) + j+3 + k];
-            dat += bgr_ptr[s->rgb_stride*(i+2) + j + k];
-            dat += bgr_ptr[s->rgb_stride*(i+2) + j+3 + k];
-            dat += bgr_ptr[s->rgb_stride*(i+3) + j + k];
-            dat += bgr_ptr[s->rgb_stride*(i+3) + j+3 + k];
-
-            row[(j/4) + (2-k)] = dat/8;
-          }
-        }
-        row_pointer[0] = row;
-        jpeg_write_scanlines(&cinfo, row_pointer, 1);
-      }
-      free(row);
-      jpeg_finish_compress(&cinfo);
-
-      capnp::MallocMessageBuilder msg;
-      cereal::Event::Builder event = msg.initRoot<cereal::Event>();
-      event.setLogMonoTime(nanos_since_boot());
-
-      auto thumbnaild = event.initThumbnail();
-      thumbnaild.setFrameId(frame_data.frame_id);
-      thumbnaild.setTimestampEof(frame_data.timestamp_eof);
-      thumbnaild.setThumbnail(kj::arrayPtr((const uint8_t*)thumbnail_buffer, thumbnail_len));
-
-      if (s->pm != NULL) {
-        s->pm->send("thumbnail", msg);
-      }
-
-      free(thumbnail_buffer);
-    }
-#endif
-
-    tbuffer_dispatch(&s->ui_tb, ui_idx);
-
-    // auto exposure over big box
-    const int exposure_x = 290;
-    const int exposure_y = 282 + 40;
-    const int exposure_height = 314;
-    const int exposure_width = 560;
-    if (cnt % 3 == 0) {
-      // find median box luminance for AE
-      uint32_t lum_binning[256] = {0,};
-      for (int y=0; y<exposure_height; y++) {
-        for (int x=0; x<exposure_width; x++) {
-          uint8_t lum = yuv_ptr_y[((exposure_y+y)*s->yuv_width) + exposure_x + x];
-          lum_binning[lum]++;
-        }
-      }
-      const unsigned int lum_total = exposure_height * exposure_width;
-      unsigned int lum_cur = 0;
-      int lum_med = 0;
-      for (lum_med=0; lum_med<256; lum_med++) {
-        // shouldn't be any values less than 16 - yuv footroom
-        lum_cur += lum_binning[lum_med];
-        if (lum_cur >= lum_total / 2) {
-          break;
-        }
-      }
-      // double avg = (double)acc / (big_box_width * big_box_height) - 16;
-      // printf("avg %d\n", lum_med);
-
-      camera_autoexposure(&s->cameras.rear, lum_med / 256.0);
-    }
-
-    pool_release(&s->yuv_pool, yuv_idx);
-    double t5 = millis_since_boot();
-    LOGD("queued: %.2fms, yuv: %.2f, | processing: %.3fms", (t2-t1), (yt2-yt1), (t5-t1));
-  }
-
-  return NULL;
-}
-
-// visionserver
-void* visionserver_client_thread(void* arg) {
-  int err;
-  VisionClientState *client = (VisionClientState*)arg;
-  VisionState *s = client->s;
-  int fd = client->fd;
-
-  set_thread_name("clientthread");
-
-  zsock_t *terminate = zsock_new_sub(">inproc://terminate", "");
-  assert(terminate);
-  void* terminate_raw = zsock_resolve(terminate);
-
-  VisionClientStreamState streams[VISION_STREAM_MAX] = {{0}};
-
-  LOGW("client start fd %d", fd);
-
-  while (true) {
-    zmq_pollitem_t polls[2+VISION_STREAM_MAX] = {{0}};
-    polls[0].socket = terminate_raw;
-    polls[0].events = ZMQ_POLLIN;
-    polls[1].fd = fd;
-    polls[1].events = ZMQ_POLLIN;
-
-    int poll_to_stream[2+VISION_STREAM_MAX] = {0};
-    int num_polls = 2;
-    for (int i=0; i<VISION_STREAM_MAX; i++) {
-      if (!streams[i].subscribed) continue;
-      polls[num_polls].events = ZMQ_POLLIN;
-      if (streams[i].bufs_outstanding >= 2) {
-        continue;
-      }
-      if (streams[i].tb) {
-        polls[num_polls].fd = tbuffer_efd(streams[i].tbuffer);
-      } else {
-        polls[num_polls].fd = poolq_efd(streams[i].queue);
-      }
-      poll_to_stream[num_polls] = i;
-      num_polls++;
-    }
-    int ret = zmq_poll(polls, num_polls, -1);
-    if (ret < 0) {
-      if (errno == EINTR || errno == EAGAIN) continue;
-      LOGE("poll failed (%d - %d)", ret, errno);
-      break;
-    }
-    if (polls[0].revents) {
-      break;
-    } else if (polls[1].revents) {
-      VisionPacket p;
-      err = vipc_recv(fd, &p);
-      // printf("recv %d\n", p.type);
-      if (err <= 0) {
-        break;
-      } else if (p.type == VIPC_STREAM_SUBSCRIBE) {
-        VisionStreamType stream_type = p.d.stream_sub.type;
-        VisionPacket rep = {
-          .type = VIPC_STREAM_BUFS,
-          .d = { .stream_bufs = { .type = stream_type }, },
-        };
-
-        VisionClientStreamState *stream = &streams[stream_type];
-        stream->tb = p.d.stream_sub.tbuffer;
-
-        VisionStreamBufs *stream_bufs = &rep.d.stream_bufs;
-        if (stream_type == VISION_STREAM_RGB_BACK) {
-          stream_bufs->width = s->rgb_width;
-          stream_bufs->height = s->rgb_height;
-          stream_bufs->stride = s->rgb_stride;
-          stream_bufs->buf_len = s->rgb_bufs[0].len;
-          rep.num_fds = UI_BUF_COUNT;
-          for (int i=0; i<rep.num_fds; i++) {
-            rep.fds[i] = s->rgb_bufs[i].fd;
-          }
-          if (stream->tb) {
-            stream->tbuffer = &s->ui_tb;
-          } else {
-            assert(false);
-          }
-        } else if (stream_type == VISION_STREAM_RGB_FRONT) {
-          stream_bufs->width = s->rgb_front_width;
-          stream_bufs->height = s->rgb_front_height;
-          stream_bufs->stride = s->rgb_front_stride;
-          stream_bufs->buf_len = s->rgb_front_bufs[0].len;
-          rep.num_fds = UI_BUF_COUNT;
-          for (int i=0; i<rep.num_fds; i++) {
-            rep.fds[i] = s->rgb_front_bufs[i].fd;
-          }
-          if (stream->tb) {
-            stream->tbuffer = &s->ui_front_tb;
-          } else {
-            assert(false);
-          }
-        } else if (stream_type == VISION_STREAM_YUV) {
-          stream_bufs->width = s->yuv_width;
-          stream_bufs->height = s->yuv_height;
-          stream_bufs->stride = s->yuv_width;
-          stream_bufs->buf_len = s->yuv_buf_size;
-          rep.num_fds = YUV_COUNT;
-          for (int i=0; i<rep.num_fds; i++) {
-            rep.fds[i] = s->yuv_ion[i].fd;
-          }
-          if (stream->tb) {
-            stream->tbuffer = s->yuv_tb;
-          } else {
-            stream->queue = pool_get_queue(&s->yuv_pool);
-          }
-        } else if (stream_type == VISION_STREAM_YUV_FRONT) {
-          stream_bufs->width = s->yuv_front_width;
-          stream_bufs->height = s->yuv_front_height;
-          stream_bufs->stride = s->yuv_front_width;
-          stream_bufs->buf_len = s->yuv_front_buf_size;
-          rep.num_fds = YUV_COUNT;
-          for (int i=0; i<rep.num_fds; i++) {
-            rep.fds[i] = s->yuv_front_ion[i].fd;
-          }
-          if (stream->tb) {
-            stream->tbuffer = s->yuv_front_tb;
-          } else {
-            stream->queue = pool_get_queue(&s->yuv_front_pool);
-          }
-        } else {
-          assert(false);
-        }
-        vipc_send(fd, &rep);
-        streams[stream_type].subscribed = true;
-      } else if (p.type == VIPC_STREAM_RELEASE) {
-        // printf("client release f %d  %d\n", p.d.stream_rel.type, p.d.stream_rel.idx);
-        int si = p.d.stream_rel.type;
-        assert(si < VISION_STREAM_MAX);
-        if (streams[si].tb) {
-          tbuffer_release(streams[si].tbuffer, p.d.stream_rel.idx);
-        } else {
-          poolq_release(streams[si].queue, p.d.stream_rel.idx);
-        }
-        streams[p.d.stream_rel.type].bufs_outstanding--;
-      } else {
-        assert(false);
-      }
-    } else {
-      int stream_i = VISION_STREAM_MAX;
-      for (int i=2; i<num_polls; i++) {
-        int si = poll_to_stream[i];
-        if (!streams[si].subscribed) continue;
-        if (polls[i].revents) {
-          stream_i = si;
-          break;
-        }
-      }
-      if (stream_i < VISION_STREAM_MAX) {
-        streams[stream_i].bufs_outstanding++;
-        int idx;
-        if (streams[stream_i].tb) {
-          idx = tbuffer_acquire(streams[stream_i].tbuffer);
-        } else {
-          idx = poolq_pop(streams[stream_i].queue);
-        }
-        if (idx < 0) {
-          break;
-        }
-        VisionPacket rep = {
-          .type = VIPC_STREAM_ACQUIRE,
-          .d = {.stream_acq = {
-            .type = (VisionStreamType)stream_i,
-            .idx = idx,
-          }},
-        };
-        if (stream_i == VISION_STREAM_YUV) {
-          rep.d.stream_acq.extra.frame_id = s->yuv_metas[idx].frame_id;
-          rep.d.stream_acq.extra.timestamp_eof = s->yuv_metas[idx].timestamp_eof;
-        } else if (stream_i == VISION_STREAM_YUV_FRONT) {
-          rep.d.stream_acq.extra.frame_id = s->yuv_front_metas[idx].frame_id;
-          rep.d.stream_acq.extra.timestamp_eof = s->yuv_front_metas[idx].timestamp_eof;
-        }
-        vipc_send(fd, &rep);
-      }
-    }
-  }
-
-  LOGW("client end fd %d", fd);
-
-  for (int i=0; i<VISION_STREAM_MAX; i++) {
-    if (!streams[i].subscribed) continue;
-    if (streams[i].tb) {
-      tbuffer_release_all(streams[i].tbuffer);
-    } else {
-      pool_release_queue(streams[i].queue);
-    }
-  }
-
-  close(fd);
-  zsock_destroy(&terminate);
-
-  pthread_mutex_lock(&s->clients_lock);
-  client->running = false;
-  pthread_mutex_unlock(&s->clients_lock);
-
-  return NULL;
-}
-
-void* visionserver_thread(void* arg) {
-  int err;
-  VisionState *s = (VisionState*)arg;
-
-  set_thread_name("visionserver");
-
-  zsock_t *terminate = zsock_new_sub(">inproc://terminate", "");
-  assert(terminate);
-  void* terminate_raw = zsock_resolve(terminate);
-
-  int sock = ipc_bind(VIPC_SOCKET_PATH);
-  while (!do_exit) {
-    zmq_pollitem_t polls[2] = {{0}};
-    polls[0].socket = terminate_raw;
-    polls[0].events = ZMQ_POLLIN;
-    polls[1].fd = sock;
-    polls[1].events = ZMQ_POLLIN;
-
-    int ret = zmq_poll(polls, ARRAYSIZE(polls), -1);
-    if (ret < 0) {
-      if (errno == EINTR || errno == EAGAIN) continue;
-      LOGE("poll failed (%d - %d)", ret, errno);
-      break;
-    }
-    if (polls[0].revents) {
-      break;
-    } else if (!polls[1].revents) {
-      continue;
-    }
-
-    int fd = accept(sock, NULL, NULL);
-    assert(fd >= 0);
-
-    pthread_mutex_lock(&s->clients_lock);
-
-    int client_idx = 0;
-    for (; client_idx < MAX_CLIENTS; client_idx++) {
-      if (!s->clients[client_idx].running) break;
-    }
-
-    if (client_idx >= MAX_CLIENTS) {
-      LOG("ignoring visionserver connection, max clients connected");
-      close(fd);
-
-      pthread_mutex_unlock(&s->clients_lock);
-      continue;
-    }
-
-    VisionClientState *client = &s->clients[client_idx];
-    client->s = s;
-    client->fd = fd;
-    client->running = true;
-
-    err = pthread_create(&client->thread_handle, NULL,
-                         visionserver_client_thread, client);
-    assert(err == 0);
-
-    pthread_mutex_unlock(&s->clients_lock);
-  }
-
-  for (int i=0; i<MAX_CLIENTS; i++) {
-    pthread_mutex_lock(&s->clients_lock);
-    bool running = s->clients[i].running;
-    pthread_mutex_unlock(&s->clients_lock);
-    if (running) {
-      err = pthread_join(s->clients[i].thread_handle, NULL);
-      assert(err == 0);
-    }
-  }
-
-  close(sock);
-  zsock_destroy(&terminate);
-
-  return NULL;
-}
-
-
-////////// cl stuff
-
-cl_program build_debayer_program(VisionState *s,
-                                 int frame_width, int frame_height, int frame_stride,
-                                 int rgb_width, int rgb_height, int rgb_stride,
-                                 int bayer_flip, int hdr) {
-  assert(rgb_width == frame_width/2);
-  assert(rgb_height == frame_height/2);
-
-  #ifdef QCOM2
-    int dnew = 1;
-  #else
-    int dnew = 0;
-  #endif
-
-  char args[4096];
-  snprintf(args, sizeof(args),
-          "-cl-fast-relaxed-math -cl-denorms-are-zero "
-          "-DFRAME_WIDTH=%d -DFRAME_HEIGHT=%d -DFRAME_STRIDE=%d "
-            "-DRGB_WIDTH=%d -DRGB_HEIGHT=%d -DRGB_STRIDE=%d "
-            "-DBAYER_FLIP=%d -DHDR=%d -DNEW=%d",
-          frame_width, frame_height, frame_stride,
-          rgb_width, rgb_height, rgb_stride,
-          bayer_flip, hdr, dnew);
-  return CLU_LOAD_FROM_FILE(s->context, s->device_id, "cameras/debayer.cl", args);
-}
-
-cl_program build_conv_program(VisionState *s,
-                              int image_w, int image_h,
-                              int filter_size) {
-  char args[4096];
-  snprintf(args, sizeof(args),
-          "-cl-fast-relaxed-math -cl-denorms-are-zero "
-          "-DIMAGE_W=%d -DIMAGE_H=%d -DFLIP_RB=%d "
-          "-DFILTER_SIZE=%d -DHALF_FILTER_SIZE=%d -DTWICE_HALF_FILTER_SIZE=%d -DHALF_FILTER_SIZE_IMAGE_W=%d",
-          image_w, image_h, 1,
-          filter_size, filter_size/2, (filter_size/2)*2, (filter_size/2)*image_w);
-  return CLU_LOAD_FROM_FILE(s->context, s->device_id, "imgproc/conv.cl", args);
-}
-
-cl_program build_pool_program(VisionState *s,
-                              int full_stride_x,
-                              int x_pitch, int y_pitch,
-                              int roi_x_min, int roi_x_max,
-                              int roi_y_min, int roi_y_max) {
-  char args[4096];
-  snprintf(args, sizeof(args),
-          "-cl-fast-relaxed-math -cl-denorms-are-zero "
-          "-DFULL_STRIDE_X=%d -DX_PITCH=%d -DY_PITCH=%d "
-          "-DROI_X_MIN=%d -DROI_X_MAX=%d -DROI_Y_MIN=%d -DROI_Y_MAX=%d",
-          full_stride_x, x_pitch, y_pitch,
-          roi_x_min, roi_x_max, roi_y_min, roi_y_max);
-  return CLU_LOAD_FROM_FILE(s->context, s->device_id, "imgproc/pool.cl", args);
-}
-
-void cl_init(VisionState *s) {
-  int err;
-  cl_platform_id platform_id = NULL;
-  cl_uint num_devices;
-  cl_uint num_platforms;
-
-  err = clGetPlatformIDs(1, &platform_id, &num_platforms);
-  assert(err == 0);
-  err = clGetDeviceIDs(platform_id, CL_DEVICE_TYPE_DEFAULT, 1,
-                       &s->device_id, &num_devices);
-  assert(err == 0);
-
-  cl_print_info(platform_id, s->device_id);
-  printf("\n");
-
-  s->context = clCreateContext(NULL, 1, &s->device_id, NULL, NULL, &err);
-  assert(err == 0);
-}
-
-void cl_free(VisionState *s) {
-  int err;
-
-  err = clReleaseContext(s->context);
-  assert(err == 0);
-}
-
-void init_buffers(VisionState *s) {
-  int err;
-
-  // allocate camera buffers
-
-  for (int i=0; i<FRAME_BUF_COUNT; i++) {
-    s->camera_bufs[i] = visionbuf_allocate_cl(s->frame_size, s->device_id, s->context,
-                                              &s->camera_bufs_cl[i]);
-    #ifndef QCOM2
-      // TODO: make lengths correct
-      s->focus_bufs[i] = visionbuf_allocate(0xb80);
-      s->stats_bufs[i] = visionbuf_allocate(0xb80);
-    #endif
-  }
-
-  for (int i=0; i<FRAME_BUF_COUNT; i++) {
-    s->front_camera_bufs[i] = visionbuf_allocate_cl(s->cameras.front.frame_size,
-                                                       s->device_id, s->context,
-                                                       &s->front_camera_bufs_cl[i]);
-  }
-
-  // processing buffers
-  if (s->cameras.rear.ci.bayer) {
-    s->rgb_width = s->frame_width/2;
-    s->rgb_height = s->frame_height/2;
-  } else {
-    s->rgb_width = s->frame_width;
-    s->rgb_height = s->frame_height;
-  }
-
-  for (int i=0; i<UI_BUF_COUNT; i++) {
-    VisionImg img = visionimg_alloc_rgb24(s->rgb_width, s->rgb_height, &s->rgb_bufs[i]);
-    s->rgb_bufs_cl[i] = visionbuf_to_cl(&s->rgb_bufs[i], s->device_id, s->context);
-    if (i == 0){
-      s->rgb_stride = img.stride;
-      s->rgb_buf_size = img.size;
-    }
-  }
-  tbuffer_init(&s->ui_tb, UI_BUF_COUNT, "rgb");
-
-  //assert(s->cameras.front.ci.bayer);
-  if (s->cameras.front.ci.bayer) {
-    s->rgb_front_width = s->cameras.front.ci.frame_width/2;
-    s->rgb_front_height = s->cameras.front.ci.frame_height/2;
-  } else {
-    s->rgb_front_width = s->cameras.front.ci.frame_width;
-    s->rgb_front_height = s->cameras.front.ci.frame_height;
-  }
-
-
-  for (int i=0; i<UI_BUF_COUNT; i++) {
-    VisionImg img = visionimg_alloc_rgb24(s->rgb_front_width, s->rgb_front_height, &s->rgb_front_bufs[i]);
-    s->rgb_front_bufs_cl[i] = visionbuf_to_cl(&s->rgb_front_bufs[i], s->device_id, s->context);
-    if (i == 0){
-      s->rgb_front_stride = img.stride;
-      s->rgb_front_buf_size = img.size;
-    }
-  }
-  tbuffer_init(&s->ui_front_tb, UI_BUF_COUNT, "frontrgb");
-
-  // yuv back for recording and orbd
-  pool_init(&s->yuv_pool, YUV_COUNT);
-  s->yuv_tb = pool_get_tbuffer(&s->yuv_pool); //only for visionserver...
-
-  s->yuv_width = s->rgb_width;
-  s->yuv_height = s->rgb_height;
-  s->yuv_buf_size = s->rgb_width * s->rgb_height * 3 / 2;
-
-  for (int i=0; i<YUV_COUNT; i++) {
-    s->yuv_ion[i] = visionbuf_allocate_cl(s->yuv_buf_size, s->device_id, s->context, &s->yuv_cl[i]);
-    s->yuv_bufs[i].y = (uint8_t*)s->yuv_ion[i].addr;
-    s->yuv_bufs[i].u = s->yuv_bufs[i].y + (s->yuv_width * s->yuv_height);
-    s->yuv_bufs[i].v = s->yuv_bufs[i].u + (s->yuv_width/2 * s->yuv_height/2);
-  }
-
-  // yuv front for recording
-  pool_init(&s->yuv_front_pool, YUV_COUNT);
-  s->yuv_front_tb = pool_get_tbuffer(&s->yuv_front_pool);
-
-  s->yuv_front_width = s->rgb_front_width;
-  s->yuv_front_height = s->rgb_front_height;
-  s->yuv_front_buf_size = s->rgb_front_width * s->rgb_front_height * 3 / 2;
-
-  for (int i=0; i<YUV_COUNT; i++) {
-    s->yuv_front_ion[i] = visionbuf_allocate_cl(s->yuv_front_buf_size, s->device_id, s->context, &s->yuv_front_cl[i]);
-    s->yuv_front_bufs[i].y = (uint8_t*)s->yuv_front_ion[i].addr;
-    s->yuv_front_bufs[i].u = s->yuv_front_bufs[i].y + (s->yuv_front_width * s->yuv_front_height);
-    s->yuv_front_bufs[i].v = s->yuv_front_bufs[i].u + (s->yuv_front_width/2 * s->yuv_front_height/2);
-  }
-
-  if (s->cameras.rear.ci.bayer) {
-    // debayering does a 2x downscale
-    s->yuv_transform = transform_scale_buffer(s->cameras.rear.transform, 0.5);
-  } else {
-    s->yuv_transform = s->cameras.rear.transform;
-  }
-
-  if (s->cameras.rear.ci.bayer) {
-    s->prg_debayer_rear = build_debayer_program(s, s->cameras.rear.ci.frame_width, s->cameras.rear.ci.frame_height,
-                                                   s->cameras.rear.ci.frame_stride,
-                                                 s->rgb_width, s->rgb_height, s->rgb_stride,
-                                                 s->cameras.rear.ci.bayer_flip, s->cameras.rear.ci.hdr);
-    s->krnl_debayer_rear = clCreateKernel(s->prg_debayer_rear, "debayer10", &err);
-    assert(err == 0);
-  }
-
-  if (s->cameras.front.ci.bayer) {
-    s->prg_debayer_front = build_debayer_program(s, s->cameras.front.ci.frame_width, s->cameras.front.ci.frame_height,
-                                                    s->cameras.front.ci.frame_stride,
-                                                 s->rgb_front_width, s->rgb_front_height, s->rgb_front_stride,
-                                                 s->cameras.front.ci.bayer_flip, s->cameras.front.ci.hdr);
-
-    s->krnl_debayer_front = clCreateKernel(s->prg_debayer_front, "debayer10", &err);
-    assert(err == 0);
-  }
-
-  s->prg_rgb_laplacian = build_conv_program(s, s->rgb_width/NUM_SEGMENTS_X, s->rgb_height/NUM_SEGMENTS_Y,
-                                            3);
-  s->krnl_rgb_laplacian = clCreateKernel(s->prg_rgb_laplacian, "rgb2gray_conv2d", &err);
-  assert(err == 0);
-  // TODO: Removed CL_MEM_SVM_FINE_GRAIN_BUFFER, confirm it doesn't matter
-  s->rgb_conv_roi_cl = clCreateBuffer(s->context, CL_MEM_READ_WRITE,
-      s->rgb_width/NUM_SEGMENTS_X * s->rgb_height/NUM_SEGMENTS_Y * 3 * sizeof(uint8_t), NULL, NULL);
-  s->rgb_conv_result_cl = clCreateBuffer(s->context, CL_MEM_READ_WRITE,
-      s->rgb_width/NUM_SEGMENTS_X * s->rgb_height/NUM_SEGMENTS_Y * sizeof(int16_t), NULL, NULL);
-  s->rgb_conv_filter_cl = clCreateBuffer(s->context, CL_MEM_READ_ONLY | CL_MEM_COPY_HOST_PTR,
-      9 * sizeof(int16_t), (void*)&lapl_conv_krnl, NULL);
-  s->conv_cl_localMemSize = ( CONV_LOCAL_WORKSIZE + 2 * (3 / 2) ) * ( CONV_LOCAL_WORKSIZE + 2 * (3 / 2) );
-  s->conv_cl_localMemSize *= 3 * sizeof(uint8_t);
-  s->conv_cl_globalWorkSize[0] = s->rgb_width/NUM_SEGMENTS_X;
-  s->conv_cl_globalWorkSize[1] = s->rgb_height/NUM_SEGMENTS_Y;
-  s->conv_cl_localWorkSize[0] = CONV_LOCAL_WORKSIZE;
-  s->conv_cl_localWorkSize[1] = CONV_LOCAL_WORKSIZE;
-
-  for (int i=0; i<(ROI_X_MAX-ROI_X_MIN+1)*(ROI_Y_MAX-ROI_Y_MIN+1); i++) {s->lapres[i] = 16160;}
-
-  rgb_to_yuv_init(&s->rgb_to_yuv_state, s->context, s->device_id, s->yuv_width, s->yuv_height, s->rgb_stride);
-  rgb_to_yuv_init(&s->front_rgb_to_yuv_state, s->context, s->device_id, s->yuv_front_width, s->yuv_front_height, s->rgb_front_stride);
-}
-
-void free_buffers(VisionState *s) {
-  // free bufs
-  for (int i=0; i<FRAME_BUF_COUNT; i++) {
-    visionbuf_free(&s->camera_bufs[i]);
-    visionbuf_free(&s->focus_bufs[i]);
-    visionbuf_free(&s->stats_bufs[i]);
-  }
-
-  for (int i=0; i<FRAME_BUF_COUNT; i++) {
-   visionbuf_free(&s->front_camera_bufs[i]);
-  }
-
-  for (int i=0; i<UI_BUF_COUNT; i++) {
-    visionbuf_free(&s->rgb_bufs[i]);
-  }
-
-  for (int i=0; i<UI_BUF_COUNT; i++) {
-    visionbuf_free(&s->rgb_front_bufs[i]);
-  }
-
-  for (int i=0; i<YUV_COUNT; i++) {
-    visionbuf_free(&s->yuv_ion[i]);
-  }
-}
-
-void party(VisionState *s) {
-  int err;
-
-  s->terminate_pub = zsock_new_pub("@inproc://terminate");
-  assert(s->terminate_pub);
-
-  pthread_t visionserver_thread_handle;
-  err = pthread_create(&visionserver_thread_handle, NULL,
-                       visionserver_thread, s);
-  assert(err == 0);
-
-  pthread_t proc_thread_handle;
-  err = pthread_create(&proc_thread_handle, NULL,
-                       processing_thread, s);
-  assert(err == 0);
-
-#if !defined(QCOM2) && !defined(__APPLE__)
-  // TODO: fix front camera on qcom2
-  pthread_t frontview_thread_handle;
-  err = pthread_create(&frontview_thread_handle, NULL,
-                       frontview_thread, s);
-  assert(err == 0);
-#endif
-
-  // priority for cameras
-  err = set_realtime_priority(51);
-  LOG("setpriority returns %d", err);
-
-  cameras_run(&s->cameras);
-
-  tbuffer_stop(&s->ui_tb);
-  tbuffer_stop(&s->ui_front_tb);
-  pool_stop(&s->yuv_pool);
-  pool_stop(&s->yuv_front_pool);
-
-  zsock_signal(s->terminate_pub, 0);
-
-#if !defined(QCOM2) && !defined(QCOM_REPLAY) && !defined(__APPLE__)
-  LOG("joining frontview_thread");
-  err = pthread_join(frontview_thread_handle, NULL);
-  assert(err == 0);
-#endif
-
-  LOG("joining visionserver_thread");
-  err = pthread_join(visionserver_thread_handle, NULL);
-  assert(err == 0);
-
-  LOG("joining proc_thread");
-  err = pthread_join(proc_thread_handle, NULL);
-  assert(err == 0);
-
-  zsock_destroy (&s->terminate_pub);
-}
-
-int main(int argc, char *argv[]) {
-  set_realtime_priority(51);
-
-  zsys_handler_set(NULL);
-  signal(SIGINT, (sighandler_t)set_do_exit);
-  signal(SIGTERM, (sighandler_t)set_do_exit);
-
-  VisionState state = {0};
-  VisionState *s = &state;
-
-  clu_init();
-  cl_init(s);
-
-  cameras_init(&s->cameras);
-
-  s->frame_width = s->cameras.rear.ci.frame_width;
-  s->frame_height = s->cameras.rear.ci.frame_height;
-  s->frame_stride = s->cameras.rear.ci.frame_stride;
-  s->frame_size = s->cameras.rear.frame_size;
-
-  init_buffers(s);
-
-#if (defined(QCOM) && !defined(QCOM_REPLAY)) || defined(QCOM2)
-  s->pm = new PubMaster({"frame", "frontFrame", "thumbnail"});
-=======
 
 #ifdef QCOM
 #include "CL/cl_ext_qcom.h"
@@ -1205,18 +47,10 @@
   set_core_affinity(2);
 #elif defined(QCOM2)
   set_core_affinity(6);
->>>>>>> 9f5dcef8
 #endif
 
   cl_device_id device_id = cl_get_device_id(CL_DEVICE_TYPE_DEFAULT);
 
-<<<<<<< HEAD
-  party(s);
-
-  if (s->pm != NULL) {
-    delete s->pm;
-  }
-=======
    // TODO: do this for QCOM2 too
 #if defined(QCOM)
   const cl_context_properties props[] = {CL_CONTEXT_PRIORITY_HINT_QCOM, CL_PRIORITY_HINT_HIGH_QCOM, 0};
@@ -1224,7 +58,6 @@
 #else
   cl_context context = CL_CHECK_ERR(clCreateContext(NULL, 1, &device_id, NULL, NULL, &err));
 #endif
->>>>>>> 9f5dcef8
 
   party(device_id, context);
 
