#include "camera_frame_stream.h"

#include <unistd.h>
#include <cassert>

#include <capnp/dynamic.h>

#include "messaging.hpp"
#include "common/util.h"

#define FRAME_WIDTH 1164
#define FRAME_HEIGHT 874

extern ExitHandler do_exit;

<<<<<<< HEAD
void camera_release_buffer(void *cookie, int buf_idx) {}
=======
namespace {
>>>>>>> 9f5dcef8

void camera_init(VisionIpcServer * v, CameraState *s, int camera_id, unsigned int fps, cl_device_id device_id, cl_context ctx, VisionStreamType rgb_type, VisionStreamType yuv_type) {
  assert(camera_id < ARRAYSIZE(cameras_supported));
  s->ci = cameras_supported[camera_id];
  assert(s->ci.frame_width != 0);

  s->fps = fps;
  s->buf.init(device_id, ctx, s, v, FRAME_BUF_COUNT, rgb_type, yuv_type);
}

<<<<<<< HEAD
void run_frame_stream(DualCameraState *s) {
  SubMaster sm({"frame"});

  CameraState *const rear_camera = &s->rear;
  auto *tb = &rear_camera->camera_tb;
=======
void run_frame_stream(CameraState &camera, const char* frame_pkt) {
  SubMaster sm({frame_pkt});
>>>>>>> 9f5dcef8

  size_t buf_idx = 0;
  while (!do_exit) {
    if (sm.update(1000) == 0) continue;

    auto msg = static_cast<capnp::DynamicStruct::Reader>(sm[frame_pkt]);
    auto frame = msg.get(frame_pkt).as<capnp::DynamicStruct>();
    camera.buf.camera_bufs_metadata[buf_idx] = {
      .frame_id = frame.get("frameId").as<uint32_t>(),
      .timestamp_eof = frame.get("timestampEof").as<uint64_t>(),
      .frame_length = frame.get("frameLength").as<unsigned>(),
      .integ_lines = frame.get("integLines").as<unsigned>(),
      .global_gain = frame.get("globalGain").as<unsigned>(),
    };

<<<<<<< HEAD
    cl_command_queue q = rear_camera->camera_bufs[buf_idx].copy_q;
    cl_mem yuv_cl = rear_camera->camera_bufs[buf_idx].buf_cl;

    clEnqueueWriteBuffer(q, yuv_cl, CL_TRUE, 0, frame.getImage().size(), frame.getImage().begin(), 0, NULL, NULL);
    tbuffer_dispatch(tb, buf_idx);
=======
    cl_command_queue q = camera.buf.camera_bufs[buf_idx].copy_q;
    cl_mem yuv_cl = camera.buf.camera_bufs[buf_idx].buf_cl;

    auto image = frame.get("image").as<capnp::Data>();
    clEnqueueWriteBuffer(q, yuv_cl, CL_TRUE, 0, image.size(), image.begin(), 0, NULL, NULL);
    camera.buf.queue(buf_idx);
    buf_idx = (buf_idx + 1) % FRAME_BUF_COUNT;
>>>>>>> 9f5dcef8
  }
}

}  // namespace

// TODO: make this more generic
CameraInfo cameras_supported[CAMERA_ID_MAX] = {
  [CAMERA_ID_IMX298] = {
    .frame_width = FRAME_WIDTH,
    .frame_height = FRAME_HEIGHT,
    .frame_stride = FRAME_WIDTH*3,
    .bayer = false,
    .bayer_flip = false,
  },
  [CAMERA_ID_OV8865] = {
    .frame_width = 1632,
    .frame_height = 1224,
    .frame_stride = 2040, // seems right
    .bayer = true,
    .bayer_flip = 3,
    .hdr = false
  },
};

void cameras_init(VisionIpcServer *v, MultiCameraState *s, cl_device_id device_id, cl_context ctx) {
  camera_init(v, &s->rear, CAMERA_ID_IMX298, 20, device_id, ctx,
              VISION_STREAM_RGB_BACK, VISION_STREAM_YUV_BACK);
  camera_init(v, &s->front, CAMERA_ID_OV8865, 10, device_id, ctx,
              VISION_STREAM_RGB_FRONT, VISION_STREAM_YUV_FRONT);
}

void cameras_open(MultiCameraState *s) {}
void cameras_close(MultiCameraState *s) {}
void camera_autoexposure(CameraState *s, float grey_frac) {}
void camera_process_rear(MultiCameraState *s, CameraState *c, int cnt) {}

<<<<<<< HEAD
void cameras_open(DualCameraState *s, VisionBuf *camera_bufs_rear,
                  VisionBuf *camera_bufs_focus, VisionBuf *camera_bufs_stats,
                  VisionBuf *camera_bufs_front) {
  assert(camera_bufs_rear);
  assert(camera_bufs_front);

  // LOG("*** open front ***");
  camera_open(&s->front, camera_bufs_front, false);

  // LOG("*** open rear ***");
  camera_open(&s->rear, camera_bufs_rear, true);
}

void cameras_close(DualCameraState *s) {
  camera_close(&s->rear);
}

void cameras_run(DualCameraState *s) {
=======
void cameras_run(MultiCameraState *s) {
  std::thread t = start_process_thread(s, "processing", &s->rear, camera_process_rear);
>>>>>>> 9f5dcef8
  set_thread_name("frame_streaming");
  run_frame_stream(s->rear, "frame");
  t.join();
}<|MERGE_RESOLUTION|>--- conflicted
+++ resolved
@@ -13,11 +13,7 @@
 
 extern ExitHandler do_exit;
 
-<<<<<<< HEAD
-void camera_release_buffer(void *cookie, int buf_idx) {}
-=======
 namespace {
->>>>>>> 9f5dcef8
 
 void camera_init(VisionIpcServer * v, CameraState *s, int camera_id, unsigned int fps, cl_device_id device_id, cl_context ctx, VisionStreamType rgb_type, VisionStreamType yuv_type) {
   assert(camera_id < ARRAYSIZE(cameras_supported));
@@ -28,16 +24,8 @@
   s->buf.init(device_id, ctx, s, v, FRAME_BUF_COUNT, rgb_type, yuv_type);
 }
 
-<<<<<<< HEAD
-void run_frame_stream(DualCameraState *s) {
-  SubMaster sm({"frame"});
-
-  CameraState *const rear_camera = &s->rear;
-  auto *tb = &rear_camera->camera_tb;
-=======
 void run_frame_stream(CameraState &camera, const char* frame_pkt) {
   SubMaster sm({frame_pkt});
->>>>>>> 9f5dcef8
 
   size_t buf_idx = 0;
   while (!do_exit) {
@@ -53,13 +41,6 @@
       .global_gain = frame.get("globalGain").as<unsigned>(),
     };
 
-<<<<<<< HEAD
-    cl_command_queue q = rear_camera->camera_bufs[buf_idx].copy_q;
-    cl_mem yuv_cl = rear_camera->camera_bufs[buf_idx].buf_cl;
-
-    clEnqueueWriteBuffer(q, yuv_cl, CL_TRUE, 0, frame.getImage().size(), frame.getImage().begin(), 0, NULL, NULL);
-    tbuffer_dispatch(tb, buf_idx);
-=======
     cl_command_queue q = camera.buf.camera_bufs[buf_idx].copy_q;
     cl_mem yuv_cl = camera.buf.camera_bufs[buf_idx].buf_cl;
 
@@ -67,7 +48,6 @@
     clEnqueueWriteBuffer(q, yuv_cl, CL_TRUE, 0, image.size(), image.begin(), 0, NULL, NULL);
     camera.buf.queue(buf_idx);
     buf_idx = (buf_idx + 1) % FRAME_BUF_COUNT;
->>>>>>> 9f5dcef8
   }
 }
 
@@ -104,29 +84,8 @@
 void camera_autoexposure(CameraState *s, float grey_frac) {}
 void camera_process_rear(MultiCameraState *s, CameraState *c, int cnt) {}
 
-<<<<<<< HEAD
-void cameras_open(DualCameraState *s, VisionBuf *camera_bufs_rear,
-                  VisionBuf *camera_bufs_focus, VisionBuf *camera_bufs_stats,
-                  VisionBuf *camera_bufs_front) {
-  assert(camera_bufs_rear);
-  assert(camera_bufs_front);
-
-  // LOG("*** open front ***");
-  camera_open(&s->front, camera_bufs_front, false);
-
-  // LOG("*** open rear ***");
-  camera_open(&s->rear, camera_bufs_rear, true);
-}
-
-void cameras_close(DualCameraState *s) {
-  camera_close(&s->rear);
-}
-
-void cameras_run(DualCameraState *s) {
-=======
 void cameras_run(MultiCameraState *s) {
   std::thread t = start_process_thread(s, "processing", &s->rear, camera_process_rear);
->>>>>>> 9f5dcef8
   set_thread_name("frame_streaming");
   run_frame_stream(s->rear, "frame");
   t.join();
