--- conflicted
+++ resolved
@@ -111,13 +111,6 @@
   s->fps = fps;
 
   s->self_recover = 0;
-<<<<<<< HEAD
-
-  zsock_t *ops_sock = zsock_new_push(">inproc://cameraops");
-  assert(ops_sock);
-  s->ops_sock = zsock_resolve(ops_sock);
-=======
->>>>>>> 9f5dcef8
 
   s->buf.init(device_id, ctx, s, v, FRAME_BUF_COUNT, rgb_type, yuv_type, camera_release_buffer);
 
@@ -173,11 +166,7 @@
 
 static int ov8865_apply_exposure(CameraState *s, int gain, int integ_lines, int frame_length) {
   //printf("front camera: %d %d %d\n", gain, integ_lines, frame_length);
-<<<<<<< HEAD
-  int err, coarse_gain_bitmap, fine_gain_bitmap;
-=======
   int coarse_gain_bitmap, fine_gain_bitmap;
->>>>>>> 9f5dcef8
 
   // get bitmaps from iso
   static const int gains[] = {0, 100, 200, 400, 800};
@@ -411,43 +400,6 @@
     const unsigned int exposure_time_min = 16;
     const unsigned int exposure_time_max = frame_length - 11; // copied from set_exposure()
 
-<<<<<<< HEAD
-    float exposure_factor = pow(1.05, (target_grey - grey_frac) / 0.05);
-    if (s->cur_gain_frac > 0.125 && exposure_factor < 1) {
-      s->cur_gain_frac *= exposure_factor;
-    } else if (s->cur_integ_lines * exposure_factor <= exposure_time_max && s->cur_integ_lines * exposure_factor >= exposure_time_min) { // adjust exposure time first
-      s->cur_exposure_frac *= exposure_factor;
-    } else if (s->cur_gain_frac * exposure_factor <= gain_frac_max && s->cur_gain_frac * exposure_factor >= gain_frac_min) {
-      s->cur_gain_frac *= exposure_factor;
-    }
-
-    set_exposure(s, s->cur_exposure_frac, s->cur_gain_frac);
-
-  } else { // keep the old for others
-    float new_exposure = s->cur_exposure_frac;
-    new_exposure *= pow(1.05, (target_grey - grey_frac) / 0.05 );
-    //LOGD("diff %f: %f to %f", target_grey - grey_frac, s->cur_exposure_frac, new_exposure);
-
-    float new_gain = s->cur_gain_frac;
-    if (new_exposure < 0.10) {
-      new_gain *= 0.95;
-    } else if (new_exposure > 0.40) {
-      new_gain *= 1.05;
-    }
-
-    set_exposure(s, new_exposure, new_gain);
-  }
-}
-
-void camera_autoexposure(CameraState *s, float grey_frac) {
-  CameraMsg msg = {
-    .type = CAMERA_MSG_AUTOEXPOSE,
-    .camera_num = s->camera_num,
-    .grey_frac = grey_frac,
-  };
-
-  zmq_send(s->ops_sock, &msg, sizeof(msg), ZMQ_DONTWAIT);
-=======
     float cur_gain_frac = s->cur_gain_frac;
     float exposure_factor = pow(1.05, (target_grey - grey_frac) / 0.05);
     if (cur_gain_frac > 0.125 && exposure_factor < 1) {
@@ -476,7 +428,6 @@
 
     set_exposure(s, new_exposure, new_gain);
   }
->>>>>>> 9f5dcef8
 }
 
 static uint8_t* get_eeprom(int eeprom_fd, size_t *out_len) {
@@ -1414,11 +1365,8 @@
   return std::nullopt;
 }
 
-<<<<<<< HEAD
-=======
 static void do_autofocus(CameraState *s, SubMaster *sm) {
   // params for focus PI controller
->>>>>>> 9f5dcef8
   const int dac_up = s->device == DEVICE_LP3? LP3_AF_DAC_UP:OP3T_AF_DAC_UP;
   const int dac_down = s->device == DEVICE_LP3? LP3_AF_DAC_DOWN:OP3T_AF_DAC_DOWN;
 
@@ -1609,11 +1557,6 @@
   };
 }
 
-<<<<<<< HEAD
-static void ops_term() {
-  zsock_t *ops_sock = zsock_new_push(">inproc://cameraops");
-  assert(ops_sock);
-=======
 static void ops_thread(MultiCameraState *s) {
   int rear_op_id_last = 0;
   int front_op_id_last = 0;
@@ -1630,7 +1573,6 @@
       do_autofocus(&s->rear, &sm);
       rear_op_id_last = rear_op.op_id;
     }
->>>>>>> 9f5dcef8
 
     front_op = front_exp.load();
     if (front_op.op_id != front_op_id_last) {
@@ -1648,82 +1590,6 @@
   static std::unique_ptr<uint8_t[]> rgb_roi_buf = std::make_unique<uint8_t[]>(width * height * 3);
   static std::unique_ptr<int16_t[]> conv_result = std::make_unique<int16_t[]>(width * height);
 
-<<<<<<< HEAD
-  zsock_t *terminate = zsock_new_sub(">inproc://terminate", "");
-  assert(terminate);
-
-  zpoller_t *poller = zpoller_new(cameraops, terminate, NULL);
-  assert(poller);
-
-  SubMaster sm({"sensorEvents"}); // msgq submaster
-
-  while (!do_exit) {
-    // zmq handling
-    zsock_t *which = (zsock_t*)zpoller_wait(poller, -1);
-    if (which == terminate) {
-      break;
-    } else if (which != NULL) {
-      void* sockraw = zsock_resolve(which);
-
-      if (which == cameraops) {
-        zmq_msg_t msg;
-        err = zmq_msg_init(&msg);
-        assert(err == 0);
-
-        err = zmq_msg_recv(&msg, sockraw, 0);
-        if (err >= 0) {
-          CameraMsg cmsg;
-          if (zmq_msg_size(&msg) == sizeof(cmsg)) {
-            memcpy(&cmsg, zmq_msg_data(&msg), zmq_msg_size(&msg));
-
-            //LOGD("cameraops %d", cmsg.type);
-
-            if (cmsg.type == CAMERA_MSG_AUTOEXPOSE) {
-              if (cmsg.camera_num == 0) {
-                do_autoexposure(&s->rear, cmsg.grey_frac);
-                do_autofocus(&s->rear);
-              } else {
-                do_autoexposure(&s->front, cmsg.grey_frac);
-              }
-            } else if (cmsg.type == -1) {
-              break;
-            }
-          }
-        } else {
-          // skip if zmq is interrupted by msgq
-          int err_no = zmq_errno();
-          assert(err_no == EINTR || err_no == EAGAIN);
-        }
-
-        zmq_msg_close(&msg);
-      }
-    }
-    // msgq handling
-    if (sm.update(0) > 0) {
-      float vals[3] = {0.0};
-      bool got_accel = false;
-
-      auto sensor_events = sm["sensorEvents"].getSensorEvents();
-      for (auto sensor_event : sensor_events) {
-        if (sensor_event.which() == cereal::SensorEventData::ACCELERATION) {
-          auto v = sensor_event.getAcceleration().getV();
-          if (v.size() < 3) {
-            continue;  //wtf
-          }
-          for (int j = 0; j < 3; j++) {
-            vals[j] = v[j];
-          }
-          got_accel = true;
-          break;
-        }
-      }
-
-      uint64_t ts = nanos_since_boot();
-      if (got_accel && ts - s->rear.last_sag_ts > 10000000) { // 10 ms
-        s->rear.last_sag_ts = ts;
-        s->rear.last_sag_acc_z = -vals[2];
-      }
-=======
   // sharpness scores
   const int roi_id = cnt % std::size(s->lapres);  // rolling roi
   const int x_offset = ROI_X_MIN + roi_id % (ROI_X_MAX - ROI_X_MIN + 1);
@@ -1771,7 +1637,6 @@
     // in suboptimal position with high prob, but may still recover by itself
     if (--self_recover < -(FOCUS_RECOVER_PATIENCE * 3)) {
       self_recover = FOCUS_RECOVER_STEPS / 2 + (lens_true_pos < dac_m ? 1 : 0);
->>>>>>> 9f5dcef8
     }
   } else if (self_recover < 0) {
     self_recover += 1;  // reset if fine
@@ -1779,16 +1644,8 @@
   c->self_recover.store(self_recover);
 }
 
-<<<<<<< HEAD
-  zpoller_destroy(&poller);
-  zsock_destroy(&cameraops);
-  zsock_destroy(&terminate);
-
-  return NULL;
-=======
 void camera_process_front(MultiCameraState *s, CameraState *c, int cnt) {
   common_camera_process_front(s->sm_front, s->pm, c, cnt);
->>>>>>> 9f5dcef8
 }
 
 // called by processing_thread
