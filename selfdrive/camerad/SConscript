<<<<<<< HEAD
Import('env', 'arch', 'cereal', 'messaging', 'common', 'gpucommon', 'visionipc', 'webcam', 'QCOM_REPLAY')
=======
Import('env', 'arch', 'cereal', 'messaging', 'common', 'gpucommon', 'visionipc', 'USE_WEBCAM', 'QCOM_REPLAY')
>>>>>>> 9f5dcef8

libs = ['m', 'pthread', common, 'jpeg', 'OpenCL', cereal, messaging, 'zmq', 'capnp', 'kj', visionipc, gpucommon]

if arch == "aarch64":
  libs += ['gsl', 'CB', 'adreno_utils', 'EGL', 'GLESv3', 'cutils', 'ui']
  if QCOM_REPLAY:
    cameras = ['cameras/camera_frame_stream.cc']
  else:
    cameras = ['cameras/camera_qcom.cc']
elif arch == "larch64":
  libs += ['atomic']
  cameras = ['cameras/camera_qcom2.cc']
else:
  if USE_WEBCAM:
    libs += ['opencv_core', 'opencv_highgui', 'opencv_imgproc', 'opencv_videoio']
    cameras = ['cameras/camera_webcam.cc']
    env = env.Clone()
    env.Append(CXXFLAGS = '-DWEBCAM')
    env.Append(CFLAGS = '-DWEBCAM')
    env.Append(CPPPATH = '/usr/local/include/opencv4')
  else:
    cameras = ['cameras/camera_frame_stream.cc']
  if arch == "Darwin":
    del libs[libs.index('OpenCL')]
    env = env.Clone()
    env['FRAMEWORKS'] = ['OpenCL']

  if arch == "Darwin":
    del libs[libs.index('OpenCL')]
    del libs[libs.index(gpucommon)][gpucommon.index('GL')]
    env = env.Clone()
    env['FRAMEWORKS'] = ['OpenCL', 'OpenGL']

env.Program('camerad', [
    'main.cc',
    'cameras/camera_common.cc',
    'transforms/rgb_to_yuv.cc',
    'imgproc/utils.cc',
    cameras,
  ], LIBS=libs)<|MERGE_RESOLUTION|>--- conflicted
+++ resolved
@@ -1,8 +1,4 @@
-<<<<<<< HEAD
-Import('env', 'arch', 'cereal', 'messaging', 'common', 'gpucommon', 'visionipc', 'webcam', 'QCOM_REPLAY')
-=======
 Import('env', 'arch', 'cereal', 'messaging', 'common', 'gpucommon', 'visionipc', 'USE_WEBCAM', 'QCOM_REPLAY')
->>>>>>> 9f5dcef8
 
 libs = ['m', 'pthread', common, 'jpeg', 'OpenCL', cereal, messaging, 'zmq', 'capnp', 'kj', visionipc, gpucommon]
 
@@ -25,10 +21,6 @@
     env.Append(CPPPATH = '/usr/local/include/opencv4')
   else:
     cameras = ['cameras/camera_frame_stream.cc']
-  if arch == "Darwin":
-    del libs[libs.index('OpenCL')]
-    env = env.Clone()
-    env['FRAMEWORKS'] = ['OpenCL']
 
   if arch == "Darwin":
     del libs[libs.index('OpenCL')]
