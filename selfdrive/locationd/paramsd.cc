--- conflicted
+++ resolved
@@ -43,11 +43,7 @@
   // make copy due to alignment issues
   auto amsg = kj::heapArray<capnp::word>((params.size() / sizeof(capnp::word)) + 1);
   memcpy(amsg.begin(), params.data(), params.size());
-<<<<<<< HEAD
-  
-=======
 
->>>>>>> a98c1333
   capnp::FlatArrayMessageReader cmsg(amsg);
   cereal::CarParams::Reader car_params = cmsg.getRoot<cereal::CarParams>();
 
@@ -57,10 +53,6 @@
   double sR = car_params.getSteerRatio();
   double x = 1.0;
   double ao = 0.0;
-<<<<<<< HEAD
-  double posenet_invalid_count = 0;
-=======
->>>>>>> a98c1333
   std::vector<char> live_params = read_db_bytes("LiveParameters");
   if (live_params.size() > 0){
     std::string err;
