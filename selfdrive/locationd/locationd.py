--- conflicted
+++ resolved
@@ -117,49 +117,6 @@
     #ned_vel_std = self.converter.ecef2ned(fix_ecef + vel_ecef + vel_ecef_std) - self.converter.ecef2ned(fix_ecef + vel_ecef)
 
     fix = messaging.log.LiveLocationKalman.new_message()
-<<<<<<< HEAD
-    fix.positionGeodetic.value = to_float(fix_pos_geo)
-    #fix.positionGeodetic.std = to_float(fix_pos_geo_std)
-    #fix.positionGeodetic.valid = True
-    fix.positionECEF.value = to_float(fix_ecef)
-    fix.positionECEF.std = to_float(fix_ecef_std)
-    fix.positionECEF.valid = True
-    fix.velocityECEF.value = to_float(vel_ecef)
-    fix.velocityECEF.std = to_float(vel_ecef_std)
-    fix.velocityECEF.valid = True
-    fix.velocityNED.value = to_float(ned_vel)
-    #fix.velocityNED.std = to_float(ned_vel_std)
-    #fix.velocityNED.valid = True
-    fix.velocityDevice.value = to_float(vel_device)
-    fix.velocityDevice.std = to_float(vel_device_std)
-    fix.velocityDevice.valid = True
-    fix.accelerationDevice.value = to_float(predicted_state[States.ACCELERATION])
-    fix.accelerationDevice.std = to_float(predicted_std[States.ACCELERATION_ERR])
-    fix.accelerationDevice.valid = True
-
-    fix.orientationECEF.value = to_float(orientation_ecef)
-    fix.orientationECEF.std = to_float(orientation_ecef_std)
-    fix.orientationECEF.valid = True
-    fix.calibratedOrientationECEF.value = to_float(calibrated_orientation_ecef)
-    #fix.calibratedOrientationECEF.std = to_float(calibrated_orientation_ecef_std)
-    #fix.calibratedOrientationECEF.valid = True
-    fix.orientationNED.value = to_float(orientation_ned)
-    #fix.orientationNED.std = to_float(orientation_ned_std)
-    #fix.orientationNED.valid = True
-    fix.angularVelocityDevice.value = to_float(predicted_state[States.ANGULAR_VELOCITY])
-    fix.angularVelocityDevice.std = to_float(predicted_std[States.ANGULAR_VELOCITY_ERR])
-    fix.angularVelocityDevice.valid = True
-
-    fix.velocityCalibrated.value = to_float(vel_calib)
-    fix.velocityCalibrated.std = to_float(vel_calib_std)
-    fix.velocityCalibrated.valid = True
-    fix.angularVelocityCalibrated.value = to_float(ang_vel_calib)
-    fix.angularVelocityCalibrated.std = to_float(ang_vel_calib_std)
-    fix.angularVelocityCalibrated.valid = True
-    fix.accelerationCalibrated.value = to_float(acc_calib)
-    fix.accelerationCalibrated.std = to_float(acc_calib_std)
-    fix.accelerationCalibrated.valid = True
-=======
 
     # write measurements to msg
     measurements = [
@@ -185,7 +142,6 @@
       field.std = to_float(std)
       field.valid = valid
 
->>>>>>> 9f5dcef8
     return fix
 
   def liveLocationMsg(self):
@@ -363,11 +319,7 @@
       msg = messaging.new_message('liveLocationKalman')
       msg.logMonoTime = t
 
-<<<<<<< HEAD
-      msg.liveLocationKalman = localizer.liveLocationMsg(t * 1e-9)
-=======
       msg.liveLocationKalman = localizer.liveLocationMsg()
->>>>>>> 9f5dcef8
       msg.liveLocationKalman.inputsOK = sm.all_alive_and_valid()
       msg.liveLocationKalman.sensorsOK = sm.alive['sensorEvents'] and sm.valid['sensorEvents']
 
