--- conflicted
+++ resolved
@@ -23,30 +23,6 @@
 force_wifi = os.getenv("FORCEWIFI") is not None
 fake_upload = os.getenv("FAKEUPLOAD") is not None
 
-<<<<<<< HEAD
-def raise_on_thread(t, exctype):
-  '''Raises an exception in the threads with id tid'''
-  for ctid, tobj in threading._active.items():
-    if tobj is t:
-      tid = ctid
-      break
-  else:
-    raise Exception("Could not find thread")
-
-  if not inspect.isclass(exctype):
-    raise TypeError("Only types can be raised (not instances)")
-
-  res = ctypes.pythonapi.PyThreadState_SetAsyncExc(ctypes.c_long(tid),
-                                                   ctypes.py_object(exctype))
-  if res == 0:
-    raise ValueError("invalid thread id")
-  elif res != 1:
-    # "if it returns a number greater than one, you're in trouble,
-    # and you should call it again with exc=NULL to revert the effect"
-    ctypes.pythonapi.PyThreadState_SetAsyncExc(tid, 0)
-    raise SystemError("PyThreadState_SetAsyncExc failed")
-=======
->>>>>>> 9f5dcef8
 
 def get_directory_sort(d):
   return list(map(lambda s: s.rjust(10, '0'), d.rsplit('--', 1)))
@@ -226,21 +202,6 @@
   uploader = Uploader(dongle_id, ROOT)
 
   backoff = 0.1
-<<<<<<< HEAD
-  while True:
-    allow_raw_upload = (params.get("IsUploadRawEnabled") != b"0")
-    on_hotspot = is_on_hotspot()
-    on_wifi = is_on_wifi()
-    should_upload = on_wifi and not on_hotspot
-
-    if exit_event.is_set():
-      return
-
-    d = uploader.next_file_to_upload(with_raw=allow_raw_upload and should_upload)
-    if d is None:  # Nothing to upload
-      offroad = params.get("IsOffroad") == b'1'
-      time.sleep(60 if offroad else 5)
-=======
   while not exit_event.is_set():
     sm.update(0)
     on_wifi = force_wifi or sm['thermal'].networkType == NetworkType.wifi
@@ -251,7 +212,6 @@
     if d is None:  # Nothing to upload
       if allow_sleep:
         time.sleep(60 if offroad else 5)
->>>>>>> 9f5dcef8
       continue
 
     key, fn = d
