--- conflicted
+++ resolved
@@ -10,38 +10,10 @@
 #include <GLES2/gl2ext.h>
 using namespace android;
 
-<<<<<<< HEAD
-// from libadreno_utils.so
-extern "C" void compute_aligned_width_and_height(int width,
-                                      int height,
-                                      int bpp,
-                                      int tile_mode,
-                                      int raster_mode,
-                                      int padding_threshold,
-                                      int *aligned_w,
-                                      int *aligned_h);
-#endif
-
-void visionimg_compute_aligned_width_and_height(int width, int height, int *aligned_w, int *aligned_h) {
-#if defined(QCOM) && !defined(QCOM_REPLAY)
-  compute_aligned_width_and_height(ALIGN(width, 32), ALIGN(height, 32), 3, 0, 0, 512, aligned_w, aligned_h);
-#else
-  *aligned_w = width; *aligned_h = height;
-#endif
-}
-
-VisionImg visionimg_alloc_rgb24(int width, int height, VisionBuf *out_buf) {
-  int aligned_w = 0, aligned_h = 0;
-  visionimg_compute_aligned_width_and_height(width, height, &aligned_w, &aligned_h);
-
-  int stride = aligned_w * 3;
-  size_t size = (size_t) aligned_w * aligned_h * 3;
-=======
 EGLImageTexture::EGLImageTexture(const VisionBuf *buf) {
   const int bpp = 3;
   assert((buf->len % buf->stride) == 0);
   assert((buf->stride % bpp) == 0);
->>>>>>> 9f5dcef8
 
   const int format = HAL_PIXEL_FORMAT_RGB_888;
   private_handle = new private_handle_t(buf->fd, buf->len,
