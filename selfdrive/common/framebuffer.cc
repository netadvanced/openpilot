#include "util.h"
#include <cstdio>
#include <cstdlib>
#include <cassert>

#include <ui/DisplayInfo.h>

#include <gui/ISurfaceComposer.h>
#include <gui/Surface.h>
#include <gui/SurfaceComposerClient.h>


#include <GLES2/gl2.h>
#include <EGL/eglext.h>

#define BACKLIGHT_LEVEL 205

using namespace android;

struct FramebufferState {
    sp<SurfaceComposerClient> session;
    sp<IBinder> dtoken;
    DisplayInfo dinfo;
    sp<SurfaceControl> control;

    sp<Surface> s;
    EGLDisplay display;

    EGLint egl_major, egl_minor;
    EGLConfig config;
    EGLSurface surface;
    EGLContext context;
};

<<<<<<< HEAD
extern "C" void framebuffer_swap(FramebufferState *s) {
=======
void framebuffer_swap(FramebufferState *s) {
>>>>>>> 9f5dcef8
  eglSwapBuffers(s->display, s->surface);
  assert(glGetError() == GL_NO_ERROR);
}

<<<<<<< HEAD
extern "C" bool set_brightness(int brightness) {
  FILE *f = fopen("/sys/class/leds/lcd-backlight/brightness", "wb");
  if (f != NULL) {
    fprintf(f, "%d", brightness);
    fclose(f);
    return true;
  }
  return false;
}

extern "C" void framebuffer_set_power(FramebufferState *s, int mode) {
=======
bool set_brightness(int brightness) {
  char bright[64];
  snprintf(bright, sizeof(bright), "%d", brightness);
  return 0 == write_file("/sys/class/leds/lcd-backlight/brightness", bright, strlen(bright));
}

void framebuffer_set_power(FramebufferState *s, int mode) {
>>>>>>> 9f5dcef8
  SurfaceComposerClient::setDisplayPowerMode(s->dtoken, mode);
}

FramebufferState* framebuffer_init(
    const char* name, int32_t layer, int alpha,
    int *out_w, int *out_h) {
  status_t status;
  int success;

  FramebufferState *s = new FramebufferState;

  s->session = new SurfaceComposerClient();
  assert(s->session != NULL);

  s->dtoken = SurfaceComposerClient::getBuiltInDisplay(
                ISurfaceComposer::eDisplayIdMain);
  assert(s->dtoken != NULL);

  status = SurfaceComposerClient::getDisplayInfo(s->dtoken, &s->dinfo);
  assert(status == 0);

  //int orientation = 3; // rotate framebuffer 270 degrees
  int orientation = 1; // rotate framebuffer 90 degrees
  if(orientation == 1 || orientation == 3) {
      int temp = s->dinfo.h;
      s->dinfo.h = s->dinfo.w;
      s->dinfo.w = temp;
  }

  printf("dinfo %dx%d\n", s->dinfo.w, s->dinfo.h);

  Rect destRect(s->dinfo.w, s->dinfo.h);
  s->session->setDisplayProjection(s->dtoken, orientation, destRect, destRect);

  s->control = s->session->createSurface(String8(name),
                  s->dinfo.w, s->dinfo.h, PIXEL_FORMAT_RGBX_8888);
  assert(s->control != NULL);

  SurfaceComposerClient::openGlobalTransaction();
  status = s->control->setLayer(layer);
  SurfaceComposerClient::closeGlobalTransaction();
  assert(status == 0);

  s->s = s->control->getSurface();
  assert(s->s != NULL);

  // init opengl and egl
  const EGLint attribs[] = {
    EGL_RED_SIZE,     8,
    EGL_GREEN_SIZE,   8,
    EGL_BLUE_SIZE,    8,
    EGL_ALPHA_SIZE,   alpha ? 8 : 0,
    EGL_DEPTH_SIZE,   0,
    EGL_STENCIL_SIZE, 8,
    EGL_RENDERABLE_TYPE, EGL_OPENGL_ES3_BIT_KHR,
    // enable MSAA
    EGL_SAMPLE_BUFFERS, 1,
    EGL_SAMPLES, 4,
    EGL_NONE,
  };

  s->display = eglGetDisplay(EGL_DEFAULT_DISPLAY);
  assert(s->display != EGL_NO_DISPLAY);

  success = eglInitialize(s->display, &s->egl_major, &s->egl_minor);
  assert(success);

  printf("egl version %d.%d\n", s->egl_major, s->egl_minor);

  EGLint num_configs;
  success = eglChooseConfig(s->display, attribs, &s->config, 1, &num_configs);
  assert(success);

  s->surface = eglCreateWindowSurface(s->display, s->config, s->s.get(), NULL);
  assert(s->surface != EGL_NO_SURFACE);

  const EGLint context_attribs[] = {
    EGL_CONTEXT_CLIENT_VERSION, 3,
    EGL_NONE,
  };
  s->context = eglCreateContext(s->display, s->config, NULL, context_attribs);
  assert(s->context != EGL_NO_CONTEXT);

  EGLint w, h;
  eglQuerySurface(s->display, s->surface, EGL_WIDTH, &w);
  eglQuerySurface(s->display, s->surface, EGL_HEIGHT, &h);
  printf("egl w %d h %d\n", w, h);

  success = eglMakeCurrent(s->display, s->surface, s->surface, s->context);
  assert(success);

  printf("gl version %s\n", glGetString(GL_VERSION));

  set_brightness(BACKLIGHT_LEVEL);

  if (out_w) *out_w = w;
  if (out_h) *out_h = h;

  return s;
}<|MERGE_RESOLUTION|>--- conflicted
+++ resolved
@@ -32,28 +32,11 @@
     EGLContext context;
 };
 
-<<<<<<< HEAD
-extern "C" void framebuffer_swap(FramebufferState *s) {
-=======
 void framebuffer_swap(FramebufferState *s) {
->>>>>>> 9f5dcef8
   eglSwapBuffers(s->display, s->surface);
   assert(glGetError() == GL_NO_ERROR);
 }
 
-<<<<<<< HEAD
-extern "C" bool set_brightness(int brightness) {
-  FILE *f = fopen("/sys/class/leds/lcd-backlight/brightness", "wb");
-  if (f != NULL) {
-    fprintf(f, "%d", brightness);
-    fclose(f);
-    return true;
-  }
-  return false;
-}
-
-extern "C" void framebuffer_set_power(FramebufferState *s, int mode) {
-=======
 bool set_brightness(int brightness) {
   char bright[64];
   snprintf(bright, sizeof(bright), "%d", brightness);
@@ -61,7 +44,6 @@
 }
 
 void framebuffer_set_power(FramebufferState *s, int mode) {
->>>>>>> 9f5dcef8
   SurfaceComposerClient::setDisplayPowerMode(s->dtoken, mode);
 }
 
