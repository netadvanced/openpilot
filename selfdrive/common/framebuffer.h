--- conflicted
+++ resolved
@@ -1,11 +1,4 @@
 #pragma once
-<<<<<<< HEAD
-
-#ifdef __cplusplus
-extern "C" {
-#endif
-=======
->>>>>>> 9f5dcef8
 
 typedef struct FramebufferState FramebufferState;
 
@@ -41,12 +34,4 @@
      * and manage it autonomously to implement low power always-on display
      * functionality. */
     HWC_POWER_MODE_DOZE_SUSPEND  = 3,
-<<<<<<< HEAD
-};
-
-#ifdef __cplusplus
-}
-#endif
-=======
-};
->>>>>>> 9f5dcef8
+};