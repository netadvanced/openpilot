--- conflicted
+++ resolved
@@ -13,11 +13,8 @@
 
 #include <map>
 #include <string>
-<<<<<<< HEAD
-=======
 #include <iostream>
 #include <csignal>
->>>>>>> 9f5dcef8
 #include <string.h>
 
 #include "common/util.h"
@@ -338,30 +335,19 @@
   return 0;
 }
 
-<<<<<<< HEAD
-std::vector<char> read_db_bytes(const char* param_name, bool persistent_param) {
-  std::vector<char> bytes;
-  char* value;
-  size_t sz;
-  int result = read_db_value(param_name, &value, &sz, persistent_param);
-=======
 std::vector<char> Params::read_db_bytes(const char* param_name) {
   std::vector<char> bytes;
   char* value;
   size_t sz;
   int result = read_db_value(param_name, &value, &sz);
->>>>>>> 9f5dcef8
   if (result == 0) {
     bytes.assign(value, value+sz);
     free(value);
   }
   return bytes;
-<<<<<<< HEAD
-=======
 }
 
 bool Params::read_db_bool(const char* param_name) {
   std::vector<char> bytes = read_db_bytes(param_name);
   return bytes.size() > 0 and bytes[0] == '1';
->>>>>>> 9f5dcef8
 }