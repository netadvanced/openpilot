from cereal import car
from selfdrive.car.hyundai.values import DBC, STEER_THRESHOLD, FEATURES, EV_HYBRID
from selfdrive.car.interfaces import CarStateBase
from opendbc.can.parser import CANParser
from selfdrive.config import Conversions as CV

GearShifter = car.CarState.GearShifter


class CarState(CarStateBase):
  def update(self, cp, cp_cam):
    ret = car.CarState.new_message()

    ret.doorOpen = any([cp.vl["CGW1"]['CF_Gway_DrvDrSw'], cp.vl["CGW1"]['CF_Gway_AstDrSw'],
                        cp.vl["CGW2"]['CF_Gway_RLDrSw'], cp.vl["CGW2"]['CF_Gway_RRDrSw']])

    ret.seatbeltUnlatched = cp.vl["CGW1"]['CF_Gway_DrvSeatBeltSw'] == 0

    ret.wheelSpeeds.fl = cp.vl["WHL_SPD11"]['WHL_SPD_FL'] * CV.KPH_TO_MS
    ret.wheelSpeeds.fr = cp.vl["WHL_SPD11"]['WHL_SPD_FR'] * CV.KPH_TO_MS
    ret.wheelSpeeds.rl = cp.vl["WHL_SPD11"]['WHL_SPD_RL'] * CV.KPH_TO_MS
    ret.wheelSpeeds.rr = cp.vl["WHL_SPD11"]['WHL_SPD_RR'] * CV.KPH_TO_MS
    ret.vEgoRaw = (ret.wheelSpeeds.fl + ret.wheelSpeeds.fr + ret.wheelSpeeds.rl + ret.wheelSpeeds.rr) / 4.
    ret.vEgo, ret.aEgo = self.update_speed_kf(ret.vEgoRaw)

    ret.standstill = ret.vEgoRaw < 0.1

    ret.steeringAngle = cp.vl["SAS11"]['SAS_Angle']
    ret.steeringRate = cp.vl["SAS11"]['SAS_Speed']
    ret.yawRate = cp.vl["ESP12"]['YAW_RATE']
    ret.leftBlinker = cp.vl["CGW1"]['CF_Gway_TSigLHSw'] != 0
    ret.rightBlinker = cp.vl["CGW1"]['CF_Gway_TSigRHSw'] != 0
    ret.steeringTorque = cp.vl["MDPS12"]['CR_Mdps_StrColTq']
    ret.steeringTorqueEps = cp.vl["MDPS12"]['CR_Mdps_OutTq']
    ret.steeringPressed = abs(ret.steeringTorque) > STEER_THRESHOLD
    ret.steerWarning = cp.vl["MDPS12"]['CF_Mdps_ToiUnavail'] != 0

    # cruise state
    ret.cruiseState.available = True
    ret.cruiseState.enabled = cp.vl["SCC12"]['ACCMode'] != 0
    ret.cruiseState.standstill = cp.vl["SCC11"]['SCCInfoDisplay'] == 4.

    if ret.cruiseState.enabled:
      is_set_speed_in_mph = int(cp.vl["CLU11"]["CF_Clu_SPEED_UNIT"])
      speed_conv = CV.MPH_TO_MS if is_set_speed_in_mph else CV.KPH_TO_MS
      ret.cruiseState.speed = cp.vl["SCC11"]['VSetDis'] * speed_conv
    else:
      ret.cruiseState.speed = 0

    # TODO: Find brake pressure
    ret.brake = 0
    ret.brakePressed = cp.vl["TCS13"]['DriverBraking'] != 0

    # TODO: Check this
    ret.brakeLights = bool(cp.vl["TCS13"]['BrakeLight'] or ret.brakePressed)

    if self.CP.carFingerprint in EV_HYBRID:
      ret.gas = cp.vl["E_EMS11"]['Accel_Pedal_Pos'] / 256.
      ret.gasPressed = ret.gas > 0
    else:
      ret.gas = cp.vl["EMS12"]['PV_AV_CAN'] / 100
      ret.gasPressed = bool(cp.vl["EMS16"]["CF_Ems_AclAct"])

    # TODO: refactor gear parsing in function
    # Gear Selection via Cluster - For those Kia/Hyundai which are not fully discovered, we can use the Cluster Indicator for Gear Selection,
    # as this seems to be standard over all cars, but is not the preferred method.
    if self.CP.carFingerprint in FEATURES["use_cluster_gears"]:
      if cp.vl["CLU15"]["CF_Clu_InhibitD"] == 1:
        ret.gearShifter = GearShifter.drive
      elif cp.vl["CLU15"]["CF_Clu_InhibitN"] == 1:
        ret.gearShifter = GearShifter.neutral
      elif cp.vl["CLU15"]["CF_Clu_InhibitP"] == 1:
        ret.gearShifter = GearShifter.park
      elif cp.vl["CLU15"]["CF_Clu_InhibitR"] == 1:
        ret.gearShifter = GearShifter.reverse
      else:
        ret.gearShifter = GearShifter.unknown
    # Gear Selecton via TCU12
    elif self.CP.carFingerprint in FEATURES["use_tcu_gears"]:
      gear = cp.vl["TCU12"]["CUR_GR"]
      if gear == 0:
        ret.gearShifter = GearShifter.park
      elif gear == 14:
        ret.gearShifter = GearShifter.reverse
      elif gear > 0 and gear < 9:    # unaware of anything over 8 currently
        ret.gearShifter = GearShifter.drive
      else:
        ret.gearShifter = GearShifter.unknown
    # Gear Selecton - This is only compatible with optima hybrid 2017
    elif self.CP.carFingerprint in FEATURES["use_elect_gears"]:
      gear = cp.vl["ELECT_GEAR"]["Elect_Gear_Shifter"]
      if gear in (5, 8):  # 5: D, 8: sport mode
        ret.gearShifter = GearShifter.drive
      elif gear == 6:
        ret.gearShifter = GearShifter.neutral
      elif gear == 0:
        ret.gearShifter = GearShifter.park
      elif gear == 7:
        ret.gearShifter = GearShifter.reverse
      else:
        ret.gearShifter = GearShifter.unknown
    # Gear Selecton - This is not compatible with all Kia/Hyundai's, But is the best way for those it is compatible with
    else:
      gear = cp.vl["LVR12"]["CF_Lvr_Gear"]
      if gear in (5, 8):  # 5: D, 8: sport mode
        ret.gearShifter = GearShifter.drive
      elif gear == 6:
        ret.gearShifter = GearShifter.neutral
      elif gear == 0:
        ret.gearShifter = GearShifter.park
      elif gear == 7:
        ret.gearShifter = GearShifter.reverse
      else:
        ret.gearShifter = GearShifter.unknown

<<<<<<< HEAD
    ret.stockAeb = cp.vl["FCA11"]['FCA_CmdAct'] != 0
    ret.stockFcw = cp.vl["FCA11"]['CF_VSM_Warn'] == 2
    
    ret.leftBlindspot = cp.vl["LCA11"]["CF_Lca_IndLeft"] != 0
    ret.rightBlindspot = cp.vl["LCA11"]["CF_Lca_IndRight"] != 0
=======
    if self.CP.carFingerprint in FEATURES["use_fca"]:
      ret.stockAeb = cp.vl["FCA11"]['FCA_CmdAct'] != 0
      ret.stockFcw = cp.vl["FCA11"]['CF_VSM_Warn'] == 2
    else:
      ret.stockAeb = cp.vl["SCC12"]['AEB_CmdAct'] != 0
      ret.stockFcw = cp.vl["SCC12"]['CF_VSM_Warn'] == 2

    if self.CP.carFingerprint in FEATURES["use_bsm"]:
      ret.leftBlindspot = cp.vl["LCA11"]["CF_Lca_IndLeft"] != 0
      ret.rightBlindspot = cp.vl["LCA11"]["CF_Lca_IndRight"] != 0
>>>>>>> a98c1333

    # save the entire LKAS11 and CLU11
    self.lkas11 = cp_cam.vl["LKAS11"]
    self.clu11 = cp.vl["CLU11"]
    self.park_brake = cp.vl["CGW1"]['CF_Gway_ParkBrakeSw']
    self.steer_state = cp.vl["MDPS12"]['CF_Mdps_ToiActive']  # 0 NOT ACTIVE, 1 ACTIVE
    self.lead_distance = cp.vl["SCC11"]['ACC_ObjDist']

    return ret

  @staticmethod
  def get_can_parser(CP):
    signals = [
      # sig_name, sig_address, default
      ("WHL_SPD_FL", "WHL_SPD11", 0),
      ("WHL_SPD_FR", "WHL_SPD11", 0),
      ("WHL_SPD_RL", "WHL_SPD11", 0),
      ("WHL_SPD_RR", "WHL_SPD11", 0),

      ("YAW_RATE", "ESP12", 0),

      ("CF_Gway_DrvSeatBeltInd", "CGW4", 1),

      ("CF_Gway_DrvSeatBeltSw", "CGW1", 0),
      ("CF_Gway_DrvDrSw", "CGW1", 0),       # Driver Door
      ("CF_Gway_AstDrSw", "CGW1", 0),       # Passenger door
      ("CF_Gway_RLDrSw", "CGW2", 0),        # Rear reft door
      ("CF_Gway_RRDrSw", "CGW2", 0),        # Rear right door
      ("CF_Gway_TSigLHSw", "CGW1", 0),
      ("CF_Gway_TurnSigLh", "CGW1", 0),
      ("CF_Gway_TSigRHSw", "CGW1", 0),
      ("CF_Gway_TurnSigRh", "CGW1", 0),
      ("CF_Gway_ParkBrakeSw", "CGW1", 0),

      ("CYL_PRES", "ESP12", 0),

      ("CF_Clu_CruiseSwState", "CLU11", 0),
      ("CF_Clu_CruiseSwMain", "CLU11", 0),
      ("CF_Clu_SldMainSW", "CLU11", 0),
      ("CF_Clu_ParityBit1", "CLU11", 0),
      ("CF_Clu_VanzDecimal" , "CLU11", 0),
      ("CF_Clu_Vanz", "CLU11", 0),
      ("CF_Clu_SPEED_UNIT", "CLU11", 0),
      ("CF_Clu_DetentOut", "CLU11", 0),
      ("CF_Clu_RheostatLevel", "CLU11", 0),
      ("CF_Clu_CluInfo", "CLU11", 0),
      ("CF_Clu_AmpInfo", "CLU11", 0),
      ("CF_Clu_AliveCnt1", "CLU11", 0),

      ("ACCEnable", "TCS13", 0),
      ("BrakeLight", "TCS13", 0),
      ("DriverBraking", "TCS13", 0),

      ("ESC_Off_Step", "TCS15", 0),

      ("CF_Lvr_GearInf", "LVR11", 0),        # Transmission Gear (0 = N or P, 1-8 = Fwd, 14 = Rev)
      
      ("CF_Lca_IndLeft", "LCA11", 0),
      ("CF_Lca_IndRight", "LCA11", 0),

      ("CR_Mdps_StrColTq", "MDPS12", 0),
      ("CF_Mdps_ToiActive", "MDPS12", 0),
      ("CF_Mdps_ToiUnavail", "MDPS12", 0),
      ("CF_Mdps_FailStat", "MDPS12", 0),
      ("CR_Mdps_OutTq", "MDPS12", 0),

      ("SAS_Angle", "SAS11", 0),
      ("SAS_Speed", "SAS11", 0),

      ("FCA_CmdAct", "FCA11", 0),
      ("CF_VSM_Warn", "FCA11", 0),

      ("MainMode_ACC", "SCC11", 0),
      ("VSetDis", "SCC11", 0),
      ("SCCInfoDisplay", "SCC11", 0),
      ("ACC_ObjDist", "SCC11", 0),
      ("ACCMode", "SCC12", 1),
    ]

    checks = [
      # address, frequency
      ("MDPS12", 50),
      ("TCS13", 50),
      ("TCS15", 10),
      ("CLU11", 50),
      ("ESP12", 100),
      ("CGW1", 10),
      ("CGW4", 5),
      ("WHL_SPD11", 50),
      ("SAS11", 100),
      ("SCC11", 50),
      ("SCC12", 50),
<<<<<<< HEAD
      ("FCA11", 50),
      ("LCA11", 50),
    ]

=======
    ]

    if CP.carFingerprint in FEATURES["use_bsm"]:
      signals += [
        ("CF_Lca_IndLeft", "LCA11", 0),
        ("CF_Lca_IndRight", "LCA11", 0),
      ]
      checks += [("LCA11", 50)]

>>>>>>> a98c1333
    if CP.carFingerprint in EV_HYBRID:
      signals += [
        ("Accel_Pedal_Pos", "E_EMS11", 0),
      ]
      checks += [
        ("E_EMS11", 50),
      ]
    else:
      signals += [
        ("PV_AV_CAN", "EMS12", 0),
        ("CF_Ems_AclAct", "EMS16", 0),
      ]
      checks += [
        ("EMS12", 100),
        ("EMS16", 100),
      ]

    if CP.carFingerprint in FEATURES["use_cluster_gears"]:
      signals += [
        ("CF_Clu_InhibitD", "CLU15", 0),
        ("CF_Clu_InhibitP", "CLU15", 0),
        ("CF_Clu_InhibitN", "CLU15", 0),
        ("CF_Clu_InhibitR", "CLU15", 0),
      ]
      checks += [
        ("CLU15", 5)
      ]
    elif CP.carFingerprint in FEATURES["use_tcu_gears"]:
      signals += [
        ("CUR_GR", "TCU12", 0)
      ]
      checks += [
        ("TCU12", 100)
      ]
    elif CP.carFingerprint in FEATURES["use_elect_gears"]:
      signals += [("Elect_Gear_Shifter", "ELECT_GEAR", 0)]
      checks += [("ELECT_GEAR", 20)]
    else:
      signals += [
        ("CF_Lvr_Gear", "LVR12", 0)
      ]
      checks += [
        ("LVR12", 100)
      ]

    if CP.carFingerprint in FEATURES["use_fca"]:
      signals += [
        ("FCA_CmdAct", "FCA11", 0),
        ("CF_VSM_Warn", "FCA11", 0),
      ]
      checks += [("FCA11", 50)]
    else:
      signals += [
        ("AEB_CmdAct", "SCC12", 0),
        ("CF_VSM_Warn", "SCC12", 0),
      ]

    return CANParser(DBC[CP.carFingerprint]['pt'], signals, checks, 0)

  @staticmethod
  def get_cam_can_parser(CP):

    signals = [
      # sig_name, sig_address, default
      ("CF_Lkas_Bca_R", "LKAS11", 0),
      ("CF_Lkas_LdwsSysState", "LKAS11", 0),
      ("CF_Lkas_SysWarning", "LKAS11", 0),
      ("CF_Lkas_LdwsLHWarning", "LKAS11", 0),
      ("CF_Lkas_LdwsRHWarning", "LKAS11", 0),
      ("CF_Lkas_HbaLamp", "LKAS11", 0),
      ("CF_Lkas_FcwBasReq", "LKAS11", 0),
      ("CF_Lkas_HbaSysState", "LKAS11", 0),
      ("CF_Lkas_FcwOpt", "LKAS11", 0),
      ("CF_Lkas_HbaOpt", "LKAS11", 0),
      ("CF_Lkas_FcwSysState", "LKAS11", 0),
      ("CF_Lkas_FcwCollisionWarning", "LKAS11", 0),
      ("CF_Lkas_FusionState", "LKAS11", 0),
      ("CF_Lkas_FcwOpt_USM", "LKAS11", 0),
      ("CF_Lkas_LdwsOpt_USM", "LKAS11", 0)
    ]

    checks = []

    return CANParser(DBC[CP.carFingerprint]['pt'], signals, checks, 2)<|MERGE_RESOLUTION|>--- conflicted
+++ resolved
@@ -113,13 +113,6 @@
       else:
         ret.gearShifter = GearShifter.unknown
 
-<<<<<<< HEAD
-    ret.stockAeb = cp.vl["FCA11"]['FCA_CmdAct'] != 0
-    ret.stockFcw = cp.vl["FCA11"]['CF_VSM_Warn'] == 2
-    
-    ret.leftBlindspot = cp.vl["LCA11"]["CF_Lca_IndLeft"] != 0
-    ret.rightBlindspot = cp.vl["LCA11"]["CF_Lca_IndRight"] != 0
-=======
     if self.CP.carFingerprint in FEATURES["use_fca"]:
       ret.stockAeb = cp.vl["FCA11"]['FCA_CmdAct'] != 0
       ret.stockFcw = cp.vl["FCA11"]['CF_VSM_Warn'] == 2
@@ -130,7 +123,6 @@
     if self.CP.carFingerprint in FEATURES["use_bsm"]:
       ret.leftBlindspot = cp.vl["LCA11"]["CF_Lca_IndLeft"] != 0
       ret.rightBlindspot = cp.vl["LCA11"]["CF_Lca_IndRight"] != 0
->>>>>>> a98c1333
 
     # save the entire LKAS11 and CLU11
     self.lkas11 = cp_cam.vl["LKAS11"]
@@ -187,9 +179,6 @@
       ("ESC_Off_Step", "TCS15", 0),
 
       ("CF_Lvr_GearInf", "LVR11", 0),        # Transmission Gear (0 = N or P, 1-8 = Fwd, 14 = Rev)
-      
-      ("CF_Lca_IndLeft", "LCA11", 0),
-      ("CF_Lca_IndRight", "LCA11", 0),
 
       ("CR_Mdps_StrColTq", "MDPS12", 0),
       ("CF_Mdps_ToiActive", "MDPS12", 0),
@@ -199,9 +188,6 @@
 
       ("SAS_Angle", "SAS11", 0),
       ("SAS_Speed", "SAS11", 0),
-
-      ("FCA_CmdAct", "FCA11", 0),
-      ("CF_VSM_Warn", "FCA11", 0),
 
       ("MainMode_ACC", "SCC11", 0),
       ("VSetDis", "SCC11", 0),
@@ -223,12 +209,6 @@
       ("SAS11", 100),
       ("SCC11", 50),
       ("SCC12", 50),
-<<<<<<< HEAD
-      ("FCA11", 50),
-      ("LCA11", 50),
-    ]
-
-=======
     ]
 
     if CP.carFingerprint in FEATURES["use_bsm"]:
@@ -238,7 +218,6 @@
       ]
       checks += [("LCA11", 50)]
 
->>>>>>> a98c1333
     if CP.carFingerprint in EV_HYBRID:
       signals += [
         ("Accel_Pedal_Pos", "E_EMS11", 0),
