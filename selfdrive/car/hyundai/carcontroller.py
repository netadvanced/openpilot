from cereal import car
from common.realtime import DT_CTRL
from selfdrive.car import apply_std_steer_torque_limits
from selfdrive.car.hyundai.hyundaican import create_lkas11, create_clu11, create_lfahda_mfc
from selfdrive.car.hyundai.values import Buttons, CarControllerParams, CAR
from opendbc.can.packer import CANPacker

VisualAlert = car.CarControl.HUDControl.VisualAlert


def process_hud_alert(enabled, fingerprint, visual_alert, left_lane,
                      right_lane, left_lane_depart, right_lane_depart):
  sys_warning = (visual_alert == VisualAlert.steerRequired)

  # initialize to no line visible
  sys_state = 1
  if left_lane and right_lane or sys_warning:  # HUD alert only display when LKAS status is active
    sys_state = 3 if enabled or sys_warning else 4
  elif left_lane:
    sys_state = 5
  elif right_lane:
    sys_state = 6

  # initialize to no warnings
  left_lane_warning = 0
  right_lane_warning = 0
  if left_lane_depart:
    left_lane_warning = 1 if fingerprint in [CAR.GENESIS_G90, CAR.GENESIS_G80] else 2
  if right_lane_depart:
    right_lane_warning = 1 if fingerprint in [CAR.GENESIS_G90, CAR.GENESIS_G80] else 2

  return sys_warning, sys_state, left_lane_warning, right_lane_warning


class CarController():
  def __init__(self, dbc_name, CP, VM):
    self.p = CarControllerParams(CP)
    self.packer = CANPacker(dbc_name)

    self.apply_steer_last = 0
    self.car_fingerprint = CP.carFingerprint
    self.steer_rate_limited = False
    self.last_resume_frame = 0

  def update(self, enabled, CS, frame, actuators, pcm_cancel_cmd, visual_alert,
             left_lane, right_lane, left_lane_depart, right_lane_depart):
    # Steering Torque
    new_steer = actuators.steer * self.p.STEER_MAX
    apply_steer = apply_std_steer_torque_limits(new_steer, self.apply_steer_last, CS.out.steeringTorque, self.p)
    self.steer_rate_limited = new_steer != apply_steer

    # disable if steer angle reach 90 deg, otherwise mdps fault in some models
    lkas_active = enabled and abs(CS.out.steeringAngle) < CS.CP.maxSteerAngle

    # fix for Genesis hard fault at low speed
    if CS.out.vEgo < 16.7 and self.car_fingerprint == CAR.HYUNDAI_GENESIS:
      lkas_active = False

    if not lkas_active:
      apply_steer = 0

    self.apply_steer_last = apply_steer

    sys_warning, sys_state, left_lane_warning, right_lane_warning = \
      process_hud_alert(enabled, self.car_fingerprint, visual_alert,
                        left_lane, right_lane, left_lane_depart, right_lane_depart)

    can_sends = []
    can_sends.append(create_lkas11(self.packer, frame, self.car_fingerprint, apply_steer, lkas_active,
                                   CS.lkas11, sys_warning, sys_state, enabled,
                                   left_lane, right_lane,
                                   left_lane_warning, right_lane_warning))

    if pcm_cancel_cmd:
      can_sends.append(create_clu11(self.packer, frame, CS.clu11, Buttons.CANCEL))
    elif CS.out.cruiseState.standstill:
<<<<<<< HEAD
      # SCC won't resume anyway when the lead distace is less than 3.7m
      # send resume at a max freq of 5Hz
      if CS.lead_distance > 3.7 and (frame - self.last_resume_frame)*DT_CTRL > 0.2:
        can_sends.append(create_clu11(self.packer, frame, CS.clu11, Buttons.RES_ACCEL))
        self.last_resume_frame = frame

    # 20 Hz LFA MFA message
    if frame % 5 == 0 and self.car_fingerprint in [CAR.SONATA, CAR.PALISADE, CAR.IONIQ]:
      can_sends.append(create_lfa_mfa(self.packer, frame, enabled))
=======
      # send resume at a max freq of 10Hz
      if (frame - self.last_resume_frame)*DT_CTRL > 0.1:
        # send 25 messages at a time to increases the likelihood of resume being accepted
        can_sends.extend([create_clu11(self.packer, frame, CS.clu11, Buttons.RES_ACCEL)] * 25)
        self.last_resume_frame = frame

    # 20 Hz LFA MFA message
    if frame % 5 == 0 and self.car_fingerprint in [CAR.SONATA, CAR.PALISADE, CAR.IONIQ, CAR.KIA_NIRO_EV, CAR.IONIQ_EV_2020]:
      can_sends.append(create_lfahda_mfc(self.packer, enabled))
>>>>>>> 9f5dcef8

    return can_sends<|MERGE_RESOLUTION|>--- conflicted
+++ resolved
@@ -74,17 +74,6 @@
     if pcm_cancel_cmd:
       can_sends.append(create_clu11(self.packer, frame, CS.clu11, Buttons.CANCEL))
     elif CS.out.cruiseState.standstill:
-<<<<<<< HEAD
-      # SCC won't resume anyway when the lead distace is less than 3.7m
-      # send resume at a max freq of 5Hz
-      if CS.lead_distance > 3.7 and (frame - self.last_resume_frame)*DT_CTRL > 0.2:
-        can_sends.append(create_clu11(self.packer, frame, CS.clu11, Buttons.RES_ACCEL))
-        self.last_resume_frame = frame
-
-    # 20 Hz LFA MFA message
-    if frame % 5 == 0 and self.car_fingerprint in [CAR.SONATA, CAR.PALISADE, CAR.IONIQ]:
-      can_sends.append(create_lfa_mfa(self.packer, frame, enabled))
-=======
       # send resume at a max freq of 10Hz
       if (frame - self.last_resume_frame)*DT_CTRL > 0.1:
         # send 25 messages at a time to increases the likelihood of resume being accepted
@@ -94,6 +83,5 @@
     # 20 Hz LFA MFA message
     if frame % 5 == 0 and self.car_fingerprint in [CAR.SONATA, CAR.PALISADE, CAR.IONIQ, CAR.KIA_NIRO_EV, CAR.IONIQ_EV_2020]:
       can_sends.append(create_lfahda_mfc(self.packer, enabled))
->>>>>>> 9f5dcef8
 
     return can_sends