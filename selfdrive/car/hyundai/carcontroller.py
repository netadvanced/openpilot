--- conflicted
+++ resolved
@@ -79,18 +79,7 @@
       # send resume at a max freq of 5Hz
       if CS.lead_distance > 3.7 and (frame - self.last_resume_frame)*DT_CTRL > 0.2:
         can_sends.append(create_clu11(self.packer, frame, CS.clu11, Buttons.RES_ACCEL))
-<<<<<<< HEAD
-        self.resume_cnt += 1
-        # interval after 6 msgs
-        if self.resume_cnt > 5:
-          self.last_resume_frame = frame
-          self.resume_cnt = 0
-    # reset lead distnce after the car starts moving
-    elif self.last_lead_distance != 0:
-      self.last_lead_distance = 0
-=======
         self.last_resume_frame = frame
->>>>>>> a98c1333
 
     # 20 Hz LFA MFA message
     if frame % 5 == 0 and self.car_fingerprint in [CAR.SONATA, CAR.PALISADE, CAR.IONIQ]:
