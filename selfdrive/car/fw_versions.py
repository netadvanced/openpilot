#!/usr/bin/env python3
import struct
import traceback
from typing import Any

from tqdm import tqdm

import panda.python.uds as uds
from cereal import car
from selfdrive.car.fingerprints import FW_VERSIONS, get_attr_from_cars
from selfdrive.car.isotp_parallel_query import IsoTpParallelQuery, RX_OFFSET
from selfdrive.car.toyota.values import CAR as TOYOTA
from selfdrive.swaglog import cloudlog

Ecu = car.CarParams.Ecu


def p16(val):
  return struct.pack("!H", val)


TESTER_PRESENT_REQUEST = bytes([uds.SERVICE_TYPE.TESTER_PRESENT, 0x0])
TESTER_PRESENT_RESPONSE = bytes([uds.SERVICE_TYPE.TESTER_PRESENT + 0x40, 0x0])

SHORT_TESTER_PRESENT_REQUEST = bytes([uds.SERVICE_TYPE.TESTER_PRESENT])
SHORT_TESTER_PRESENT_RESPONSE = bytes([uds.SERVICE_TYPE.TESTER_PRESENT + 0x40])

DEFAULT_DIAGNOSTIC_REQUEST = bytes([uds.SERVICE_TYPE.DIAGNOSTIC_SESSION_CONTROL,
                                    uds.SESSION_TYPE.DEFAULT])
DEFAULT_DIAGNOSTIC_RESPONSE = bytes([uds.SERVICE_TYPE.DIAGNOSTIC_SESSION_CONTROL + 0x40,
                                    uds.SESSION_TYPE.DEFAULT, 0x0, 0x32, 0x1, 0xf4])

EXTENDED_DIAGNOSTIC_REQUEST = bytes([uds.SERVICE_TYPE.DIAGNOSTIC_SESSION_CONTROL,
                                     uds.SESSION_TYPE.EXTENDED_DIAGNOSTIC])
EXTENDED_DIAGNOSTIC_RESPONSE = bytes([uds.SERVICE_TYPE.DIAGNOSTIC_SESSION_CONTROL + 0x40,
                                      uds.SESSION_TYPE.EXTENDED_DIAGNOSTIC, 0x0, 0x32, 0x1, 0xf4])

UDS_VERSION_REQUEST = bytes([uds.SERVICE_TYPE.READ_DATA_BY_IDENTIFIER]) + \
  p16(uds.DATA_IDENTIFIER_TYPE.APPLICATION_SOFTWARE_IDENTIFICATION)
UDS_VERSION_RESPONSE = bytes([uds.SERVICE_TYPE.READ_DATA_BY_IDENTIFIER + 0x40]) + \
  p16(uds.DATA_IDENTIFIER_TYPE.APPLICATION_SOFTWARE_IDENTIFICATION)


HYUNDAI_VERSION_REQUEST_SHORT = bytes([uds.SERVICE_TYPE.READ_DATA_BY_IDENTIFIER]) + \
  p16(0xf1a0)  # 4 Byte version number
HYUNDAI_VERSION_REQUEST_LONG = bytes([uds.SERVICE_TYPE.READ_DATA_BY_IDENTIFIER]) + \
  p16(0xf100)  # Long description
HYUNDAI_VERSION_REQUEST_MULTI = bytes([uds.SERVICE_TYPE.READ_DATA_BY_IDENTIFIER]) + \
  p16(uds.DATA_IDENTIFIER_TYPE.VEHICLE_MANUFACTURER_SPARE_PART_NUMBER) + \
  p16(uds.DATA_IDENTIFIER_TYPE.APPLICATION_SOFTWARE_IDENTIFICATION) + \
  p16(0xf100) + \
  p16(0xf1a0)
HYUNDAI_VERSION_RESPONSE = bytes([uds.SERVICE_TYPE.READ_DATA_BY_IDENTIFIER + 0x40])


TOYOTA_VERSION_REQUEST = b'\x1a\x88\x01'
TOYOTA_VERSION_RESPONSE = b'\x5a\x88\x01'

VOLKSWAGEN_VERSION_REQUEST_MULTI = bytes([uds.SERVICE_TYPE.READ_DATA_BY_IDENTIFIER]) + \
  p16(uds.DATA_IDENTIFIER_TYPE.VEHICLE_MANUFACTURER_SPARE_PART_NUMBER) + \
  p16(uds.DATA_IDENTIFIER_TYPE.VEHICLE_MANUFACTURER_ECU_SOFTWARE_VERSION_NUMBER) + \
  p16(uds.DATA_IDENTIFIER_TYPE.APPLICATION_DATA_IDENTIFICATION)
VOLKSWAGEN_VERSION_RESPONSE = bytes([uds.SERVICE_TYPE.READ_DATA_BY_IDENTIFIER + 0x40])

OBD_VERSION_REQUEST = b'\x09\x04'
OBD_VERSION_RESPONSE = b'\x49\x04'


# brand, request, response, response offset
REQUESTS = [
  # Hyundai
  (
    "hyundai",
    [HYUNDAI_VERSION_REQUEST_SHORT],
    [HYUNDAI_VERSION_RESPONSE],
    RX_OFFSET.DEFAULT,
  ),
  (
    "hyundai",
    [HYUNDAI_VERSION_REQUEST_LONG],
    [HYUNDAI_VERSION_RESPONSE],
    RX_OFFSET.DEFAULT,
  ),
  (
    "hyundai",
    [HYUNDAI_VERSION_REQUEST_MULTI],
    [HYUNDAI_VERSION_RESPONSE],
    RX_OFFSET.DEFAULT,
  ),
  # Honda
  (
    "honda",
    [UDS_VERSION_REQUEST],
    [UDS_VERSION_RESPONSE],
    RX_OFFSET.DEFAULT,
  ),
  # Toyota
  (
    "toyota",
    [SHORT_TESTER_PRESENT_REQUEST, TOYOTA_VERSION_REQUEST],
    [SHORT_TESTER_PRESENT_RESPONSE, TOYOTA_VERSION_RESPONSE],
    RX_OFFSET.DEFAULT,
  ),
  (
    "toyota",
    [SHORT_TESTER_PRESENT_REQUEST, OBD_VERSION_REQUEST],
    [SHORT_TESTER_PRESENT_RESPONSE, OBD_VERSION_RESPONSE],
    RX_OFFSET.DEFAULT,
  ),
  (
    "toyota",
    [TESTER_PRESENT_REQUEST, DEFAULT_DIAGNOSTIC_REQUEST, EXTENDED_DIAGNOSTIC_REQUEST, UDS_VERSION_REQUEST],
    [TESTER_PRESENT_RESPONSE, DEFAULT_DIAGNOSTIC_RESPONSE, EXTENDED_DIAGNOSTIC_RESPONSE, UDS_VERSION_RESPONSE],
    RX_OFFSET.DEFAULT,
  ),
  # Volkswagen
  (
    "volkswagen",
    [VOLKSWAGEN_VERSION_REQUEST_MULTI],
    [VOLKSWAGEN_VERSION_RESPONSE],
    RX_OFFSET.VOLKSWAGEN,
  ),
  (
    "volkswagen",
    [VOLKSWAGEN_VERSION_REQUEST_MULTI],
    [VOLKSWAGEN_VERSION_RESPONSE],
    RX_OFFSET.DEFAULT,
<<<<<<< HEAD
  )
=======
  ),
>>>>>>> ff646203
]


def chunks(l, n=128):
  for i in range(0, len(l), n):
    yield l[i:i + n]


def match_fw_to_car(fw_versions):
  candidates = FW_VERSIONS
  invalid = []

  fw_versions_dict = {}
  for fw in fw_versions:
    addr = fw.address
    sub_addr = fw.subAddress if fw.subAddress != 0 else None
    fw_versions_dict[(addr, sub_addr)] = fw.fwVersion

  for candidate, fws in candidates.items():
    for ecu, expected_versions in fws.items():
      ecu_type = ecu[0]
      addr = ecu[1:]
      found_version = fw_versions_dict.get(addr, None)
      ESSENTIAL_ECUS = [Ecu.engine, Ecu.eps, Ecu.esp, Ecu.fwdRadar, Ecu.fwdCamera, Ecu.vsa, Ecu.electricBrakeBooster]
      if ecu_type == Ecu.esp and candidate in [TOYOTA.RAV4, TOYOTA.COROLLA, TOYOTA.HIGHLANDER] and found_version is None:
        continue

      # TODO: on some toyota, the engine can show on two different addresses
      if ecu_type == Ecu.engine and candidate in [TOYOTA.COROLLA_TSS2, TOYOTA.CHR, TOYOTA.LEXUS_IS, TOYOTA.AVALON] and found_version is None:
        continue

      # ignore non essential ecus
      if ecu_type not in ESSENTIAL_ECUS and found_version is None:
        continue

      if found_version not in expected_versions:
        invalid.append(candidate)
        break

  return set(candidates.keys()) - set(invalid)


def get_fw_versions(logcan, sendcan, bus, extra=None, timeout=0.1, debug=False, progress=False):
  ecu_types = {}

  # Extract ECU adresses to query from fingerprints
  # ECUs using a subadress need be queried one by one, the rest can be done in parallel
  addrs = []
  parallel_addrs = []

  versions = get_attr_from_cars('FW_VERSIONS', combine_brands=False)
  if extra is not None:
    versions.update(extra)

  for brand, brand_versions in versions.items():
    for c in brand_versions.values():
      for ecu_type, addr, sub_addr in c.keys():
        a = (brand, addr, sub_addr)
        if a not in ecu_types:
          ecu_types[(addr, sub_addr)] = ecu_type

        if sub_addr is None:
          if a not in parallel_addrs:
            parallel_addrs.append(a)
        else:
          if [a] not in addrs:
            addrs.append([a])

  addrs.insert(0, parallel_addrs)

  fw_versions = {}
  for i, addr in enumerate(tqdm(addrs, disable=not progress)):
    for addr_chunk in chunks(addr):
      for brand, request, response, response_offset in REQUESTS:
        try:
          addrs = [(a, s) for (b, a, s) in addr_chunk if b in (brand, 'any')]

          if addrs:
            query = IsoTpParallelQuery(sendcan, logcan, bus, addrs, request, response, response_offset, debug=debug)
            t = 2 * timeout if i == 0 else timeout
            fw_versions.update(query.get_data(t))
        except Exception:
          cloudlog.warning(f"FW query exception: {traceback.format_exc()}")

  # Build capnp list to put into CarParams
  car_fw = []
  for addr, version in fw_versions.items():
    f = car.CarParams.CarFw.new_message()

    f.ecu = ecu_types[addr]
    f.fwVersion = version
    f.address = addr[0]

    if addr[1] is not None:
      f.subAddress = addr[1]

    car_fw.append(f)

  return car_fw


if __name__ == "__main__":
  import time
  import argparse
  import cereal.messaging as messaging
  from selfdrive.car.vin import get_vin

  parser = argparse.ArgumentParser(description='Get firmware version of ECUs')
  parser.add_argument('--scan', action='store_true')
  parser.add_argument('--debug', action='store_true')
  args = parser.parse_args()

  logcan = messaging.sub_sock('can')
  sendcan = messaging.pub_sock('sendcan')

  extra: Any = None
  if args.scan:
    extra = {}
    # Honda
    for i in range(256):
      extra[(Ecu.unknown, 0x18da00f1 + (i << 8), None)] = []
      extra[(Ecu.unknown, 0x700 + i, None)] = []
      extra[(Ecu.unknown, 0x750, i)] = []
    extra = {"any": {"debug": extra}}

  time.sleep(1.)

  t = time.time()
  print("Getting vin...")
  addr, vin = get_vin(logcan, sendcan, 1, retry=10, debug=args.debug)
  print(f"VIN: {vin}")
  print("Getting VIN took %.3f s" % (time.time() - t))
  print()

  t = time.time()
  fw_vers = get_fw_versions(logcan, sendcan, 1, extra=extra, debug=args.debug, progress=True)
  candidates = match_fw_to_car(fw_vers)

  print()
  print("Found FW versions")
  print("{")
  for version in fw_vers:
    subaddr = None if version.subAddress == 0 else hex(version.subAddress)
    print(f"  (Ecu.{version.ecu}, {hex(version.address)}, {subaddr}): [{version.fwVersion}]")
  print("}")

  print()
  print("Possible matches:", candidates)
  print("Getting fw took %.3f s" % (time.time() - t))<|MERGE_RESOLUTION|>--- conflicted
+++ resolved
@@ -125,11 +125,7 @@
     [VOLKSWAGEN_VERSION_REQUEST_MULTI],
     [VOLKSWAGEN_VERSION_RESPONSE],
     RX_OFFSET.DEFAULT,
-<<<<<<< HEAD
-  )
-=======
-  ),
->>>>>>> ff646203
+  ),
 ]
 
 
