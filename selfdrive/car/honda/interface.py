#!/usr/bin/env python3
import numpy as np
from cereal import car
from common.numpy_fast import clip, interp
from common.realtime import DT_CTRL
from selfdrive.swaglog import cloudlog
from selfdrive.config import Conversions as CV
from selfdrive.controls.lib.events import ET
from selfdrive.car.honda.values import CruiseButtons, CAR, HONDA_BOSCH
from selfdrive.car import STD_CARGO_KG, CivicParams, scale_rot_inertia, scale_tire_stiffness, gen_empty_fingerprint
from selfdrive.controls.lib.planner import _A_CRUISE_MAX_V_FOLLOWING
from selfdrive.car.interfaces import CarInterfaceBase

A_ACC_MAX = max(_A_CRUISE_MAX_V_FOLLOWING)

ButtonType = car.CarState.ButtonEvent.Type
EventName = car.CarEvent.EventName


def compute_gb_honda(accel, speed):
  creep_brake = 0.0
  creep_speed = 2.3
  creep_brake_value = 0.15
  if speed < creep_speed:
    creep_brake = (creep_speed - speed) / creep_speed * creep_brake_value
  return float(accel) / 4.8 - creep_brake


def get_compute_gb_acura():
  # generate a function that takes in [desired_accel, current_speed] -> [-1.0, 1.0]
  # where -1.0 is max brake and 1.0 is max gas
  # see debug/dump_accel_from_fiber.py to see how those parameters were generated
  w0 = np.array([[ 1.22056961, -0.39625418,  0.67952657],
                 [ 1.03691769,  0.78210306, -0.41343188]])
  b0 = np.array([ 0.01536703, -0.14335321, -0.26932889])
  w2 = np.array([[-0.59124422,  0.42899439,  0.38660881],
                 [ 0.79973811,  0.13178682,  0.08550351],
                 [-0.15651935, -0.44360259,  0.76910877]])
  b2 = np.array([ 0.15624429,  0.02294923, -0.0341086 ])
  w4 = np.array([[-0.31521443],
                 [-0.38626176],
                 [ 0.52667892]])
  b4 = np.array([-0.02922216])

  def compute_output(dat, w0, b0, w2, b2, w4, b4):
    m0 = np.dot(dat, w0) + b0
    m0 = leakyrelu(m0, 0.1)
    m2 = np.dot(m0, w2) + b2
    m2 = leakyrelu(m2, 0.1)
    m4 = np.dot(m2, w4) + b4
    return m4

  def leakyrelu(x, alpha):
    return np.maximum(x, alpha * x)

  def _compute_gb_acura(accel, speed):
    # linearly extrap below v1 using v1 and v2 data
    v1 = 5.
    v2 = 10.
    dat = np.array([accel, speed])
    if speed > 5.:
      m4 = compute_output(dat, w0, b0, w2, b2, w4, b4)
    else:
      dat[1] = v1
      m4v1 = compute_output(dat, w0, b0, w2, b2, w4, b4)
      dat[1] = v2
      m4v2 = compute_output(dat, w0, b0, w2, b2, w4, b4)
      m4 = (speed - v1) * (m4v2 - m4v1) / (v2 - v1) + m4v1
    return float(m4)

  return _compute_gb_acura


class CarInterface(CarInterfaceBase):
  def __init__(self, CP, CarController, CarState):
    super().__init__(CP, CarController, CarState)

    self.last_enable_pressed = 0
    self.last_enable_sent = 0

    if self.CS.CP.carFingerprint == CAR.ACURA_ILX:
      self.compute_gb = get_compute_gb_acura()
    else:
      self.compute_gb = compute_gb_honda

  @staticmethod
<<<<<<< HEAD
  def compute_gb(accel, speed):
=======
  def compute_gb(accel, speed): # pylint: disable=method-hidden
>>>>>>> 9f5dcef8
    raise NotImplementedError

  @staticmethod
  def calc_accel_override(a_ego, a_target, v_ego, v_target):

    # normalized max accel. Allowing max accel at low speed causes speed overshoots
    max_accel_bp = [10, 20]    # m/s
    max_accel_v = [0.714, 1.0]  # unit of max accel
    max_accel = interp(v_ego, max_accel_bp, max_accel_v)

    # limit the pcm accel cmd if:
    # - v_ego exceeds v_target, or
    # - a_ego exceeds a_target and v_ego is close to v_target

    eA = a_ego - a_target
    valuesA = [1.0, 0.1]
    bpA = [0.3, 1.1]

    eV = v_ego - v_target
    valuesV = [1.0, 0.1]
    bpV = [0.0, 0.5]

    valuesRangeV = [1., 0.]
    bpRangeV = [-1., 0.]

    # only limit if v_ego is close to v_target
    speedLimiter = interp(eV, bpV, valuesV)
    accelLimiter = max(interp(eA, bpA, valuesA), interp(eV, bpRangeV, valuesRangeV))

    # accelOverride is more or less the max throttle allowed to pcm: usually set to a constant
    # unless aTargetMax is very high and then we scale with it; this help in quicker restart

    return float(max(max_accel, a_target / A_ACC_MAX)) * min(speedLimiter, accelLimiter)

  @staticmethod
<<<<<<< HEAD
  def get_params(candidate, fingerprint=gen_empty_fingerprint(), has_relay=False, car_fw=[]):  # pylint: disable=dangerous-default-value
    ret = CarInterfaceBase.get_std_params(candidate, fingerprint, has_relay)
=======
  def get_params(candidate, fingerprint=gen_empty_fingerprint(), car_fw=[]):  # pylint: disable=dangerous-default-value
    ret = CarInterfaceBase.get_std_params(candidate, fingerprint)
>>>>>>> 9f5dcef8
    ret.carName = "honda"

    if candidate in HONDA_BOSCH:
      ret.safetyModel = car.CarParams.SafetyModel.hondaBoschHarness
      ret.enableCamera = True
      ret.radarOffCan = True
      ret.openpilotLongitudinalControl = False
    else:
      ret.safetyModel = car.CarParams.SafetyModel.hondaNidec
      ret.enableCamera = True
      ret.enableGasInterceptor = 0x201 in fingerprint[0]
      ret.openpilotLongitudinalControl = ret.enableCamera

    cloudlog.warning("ECU Camera Simulated: %r", ret.enableCamera)
    cloudlog.warning("ECU Gas Interceptor: %r", ret.enableGasInterceptor)

    ret.enableCruise = not ret.enableGasInterceptor
    ret.communityFeature = ret.enableGasInterceptor

    # Certain Hondas have an extra steering sensor at the bottom of the steering rack,
    # which improves controls quality as it removes the steering column torsion from feedback.
    # Tire stiffness factor fictitiously lower if it includes the steering column torsion effect.
    # For modeling details, see p.198-200 in "The Science of Vehicle Dynamics (2014), M. Guiggiani"
    ret.lateralParams.torqueBP, ret.lateralParams.torqueV = [[0], [0]]
    ret.lateralTuning.pid.kiBP, ret.lateralTuning.pid.kpBP = [[0.], [0.]]
    ret.lateralTuning.pid.kf = 0.00006  # conservative feed-forward

    eps_modified = False
    for fw in car_fw:
      if fw.ecu == "eps" and b"," in fw.fwVersion:
        eps_modified = True

    if candidate == CAR.CIVIC:
      stop_and_go = True
      ret.mass = CivicParams.MASS
      ret.wheelbase = CivicParams.WHEELBASE
      ret.centerToFront = CivicParams.CENTER_TO_FRONT
      ret.steerRatio = 15.38  # 10.93 is end-to-end spec
      if eps_modified:
        # stock request input values:     0x0000, 0x00DE, 0x014D, 0x01EF, 0x0290, 0x0377, 0x0454, 0x0610, 0x06EE
        # stock request output values:    0x0000, 0x0917, 0x0DC5, 0x1017, 0x119F, 0x140B, 0x1680, 0x1680, 0x1680
        # modified request output values: 0x0000, 0x0917, 0x0DC5, 0x1017, 0x119F, 0x140B, 0x1680, 0x2880, 0x3180
        # stock filter output values:     0x009F, 0x0108, 0x0108, 0x0108, 0x0108, 0x0108, 0x0108, 0x0108, 0x0108
        # modified filter output values:  0x009F, 0x0108, 0x0108, 0x0108, 0x0108, 0x0108, 0x0108, 0x0400, 0x0480
        # note: max request allowed is 4096, but request is capped at 3840 in firmware, so modifications result in 2x max
        ret.lateralParams.torqueBP, ret.lateralParams.torqueV = [[0, 2560, 8000], [0, 2560, 3840]]
        ret.lateralTuning.pid.kpV, ret.lateralTuning.pid.kiV = [[0.3], [0.1]]
      else:
        ret.lateralParams.torqueBP, ret.lateralParams.torqueV = [[0, 2560], [0, 2560]]
        ret.lateralTuning.pid.kpV, ret.lateralTuning.pid.kiV = [[1.1], [0.33]]
      tire_stiffness_factor = 1.

      ret.longitudinalTuning.kpBP = [0., 5., 35.]
      ret.longitudinalTuning.kpV = [3.6, 2.4, 1.5]
      ret.longitudinalTuning.kiBP = [0., 35.]
      ret.longitudinalTuning.kiV = [0.54, 0.36]

    elif candidate in (CAR.CIVIC_BOSCH, CAR.CIVIC_BOSCH_DIESEL):
      stop_and_go = True
      ret.mass = CivicParams.MASS
      ret.wheelbase = CivicParams.WHEELBASE
      ret.centerToFront = CivicParams.CENTER_TO_FRONT
      ret.steerRatio = 15.38  # 10.93 is end-to-end spec
      ret.lateralParams.torqueBP, ret.lateralParams.torqueV = [[0, 4096], [0, 4096]]  # TODO: determine if there is a dead zone at the top end
      tire_stiffness_factor = 1.
      ret.lateralTuning.pid.kpV, ret.lateralTuning.pid.kiV = [[0.8], [0.24]]
      ret.longitudinalTuning.kpBP = [0., 5., 35.]
      ret.longitudinalTuning.kpV = [1.2, 0.8, 0.5]
      ret.longitudinalTuning.kiBP = [0., 35.]
      ret.longitudinalTuning.kiV = [0.18, 0.12]

    elif candidate in (CAR.ACCORD, CAR.ACCORD_15, CAR.ACCORDH):
      stop_and_go = True
      if not candidate == CAR.ACCORDH:  # Hybrid uses same brake msg as hatch
<<<<<<< HEAD
        ret.safetyParam = 1  # Accord and CRV 5G use an alternate user brake msg
=======
        ret.safetyParam = 1  # Accord(ICE), CRV 5G, and RDX 3G use an alternate user brake msg
>>>>>>> 9f5dcef8
      ret.mass = 3279. * CV.LB_TO_KG + STD_CARGO_KG
      ret.wheelbase = 2.83
      ret.centerToFront = ret.wheelbase * 0.39
      ret.steerRatio = 16.33  # 11.82 is spec end-to-end
      ret.lateralParams.torqueBP, ret.lateralParams.torqueV = [[0, 4096], [0, 4096]]  # TODO: determine if there is a dead zone at the top end
      tire_stiffness_factor = 0.8467
      ret.longitudinalTuning.kpBP = [0., 5., 35.]
      ret.longitudinalTuning.kpV = [1.2, 0.8, 0.5]
      ret.longitudinalTuning.kiBP = [0., 35.]
      ret.longitudinalTuning.kiV = [0.18, 0.12]

      if eps_modified:
        ret.lateralTuning.pid.kpV, ret.lateralTuning.pid.kiV = [[0.3], [0.09]]
      else:
        ret.lateralTuning.pid.kpV, ret.lateralTuning.pid.kiV = [[0.6], [0.18]]

    elif candidate == CAR.ACURA_ILX:
      stop_and_go = False
      ret.mass = 3095. * CV.LB_TO_KG + STD_CARGO_KG
      ret.wheelbase = 2.67
      ret.centerToFront = ret.wheelbase * 0.37
      ret.steerRatio = 18.61  # 15.3 is spec end-to-end
      ret.lateralParams.torqueBP, ret.lateralParams.torqueV = [[0, 3840], [0, 3840]]  # TODO: determine if there is a dead zone at the top end
      tire_stiffness_factor = 0.72
      ret.lateralTuning.pid.kpV, ret.lateralTuning.pid.kiV = [[0.8], [0.24]]
      ret.longitudinalTuning.kpBP = [0., 5., 35.]
      ret.longitudinalTuning.kpV = [1.2, 0.8, 0.5]
      ret.longitudinalTuning.kiBP = [0., 35.]
      ret.longitudinalTuning.kiV = [0.18, 0.12]

    elif candidate in (CAR.CRV, CAR.CRV_EU):
      stop_and_go = False
      ret.mass = 3572. * CV.LB_TO_KG + STD_CARGO_KG
      ret.wheelbase = 2.62
      ret.centerToFront = ret.wheelbase * 0.41
      ret.steerRatio = 16.89  # as spec
      ret.lateralParams.torqueBP, ret.lateralParams.torqueV = [[0, 1000], [0, 1000]]  # TODO: determine if there is a dead zone at the top end
      tire_stiffness_factor = 0.444
      ret.lateralTuning.pid.kpV, ret.lateralTuning.pid.kiV = [[0.8], [0.24]]
      ret.longitudinalTuning.kpBP = [0., 5., 35.]
      ret.longitudinalTuning.kpV = [1.2, 0.8, 0.5]
      ret.longitudinalTuning.kiBP = [0., 35.]
      ret.longitudinalTuning.kiV = [0.18, 0.12]

    elif candidate == CAR.CRV_5G:
      stop_and_go = True
      ret.safetyParam = 1  # Accord(ICE), CRV 5G, and RDX 3G use an alternate user brake msg
      ret.mass = 3410. * CV.LB_TO_KG + STD_CARGO_KG
      ret.wheelbase = 2.66
      ret.centerToFront = ret.wheelbase * 0.41
      ret.steerRatio = 16.0  # 12.3 is spec end-to-end
      if eps_modified:
        # stock request input values:     0x0000, 0x00DB, 0x01BB, 0x0296, 0x0377, 0x0454, 0x0532, 0x0610, 0x067F
        # stock request output values:    0x0000, 0x0500, 0x0A15, 0x0E6D, 0x1100, 0x1200, 0x129A, 0x134D, 0x1400
        # modified request output values: 0x0000, 0x0500, 0x0A15, 0x0E6D, 0x1100, 0x1200, 0x1ACD, 0x239A, 0x2800
        ret.lateralParams.torqueBP, ret.lateralParams.torqueV = [[0, 2560, 10000], [0, 2560, 3840]]
        ret.lateralTuning.pid.kpV, ret.lateralTuning.pid.kiV = [[0.21], [0.07]]
      else:
        ret.lateralParams.torqueBP, ret.lateralParams.torqueV = [[0, 3840], [0, 3840]]
        ret.lateralTuning.pid.kpV, ret.lateralTuning.pid.kiV = [[0.64], [0.192]]
      tire_stiffness_factor = 0.677
      ret.longitudinalTuning.kpBP = [0., 5., 35.]
      ret.longitudinalTuning.kpV = [1.2, 0.8, 0.5]
      ret.longitudinalTuning.kiBP = [0., 35.]
      ret.longitudinalTuning.kiV = [0.18, 0.12]

    elif candidate == CAR.CRV_HYBRID:
      stop_and_go = True
<<<<<<< HEAD
      ret.safetyParam = 1  # Accord and CRV 5G use an alternate user brake msg
=======
      ret.safetyParam = 1  # Accord(ICE), CRV 5G, and RDX 3G use an alternate user brake msg
>>>>>>> 9f5dcef8
      ret.mass = 1667. + STD_CARGO_KG  # mean of 4 models in kg
      ret.wheelbase = 2.66
      ret.centerToFront = ret.wheelbase * 0.41
      ret.steerRatio = 16.0  # 12.3 is spec end-to-end
      ret.lateralParams.torqueBP, ret.lateralParams.torqueV = [[0, 4096], [0, 4096]]  # TODO: determine if there is a dead zone at the top end
      tire_stiffness_factor = 0.677
      ret.lateralTuning.pid.kpV, ret.lateralTuning.pid.kiV = [[0.6], [0.18]]
      ret.longitudinalTuning.kpBP = [0., 5., 35.]
      ret.longitudinalTuning.kpV = [1.2, 0.8, 0.5]
      ret.longitudinalTuning.kiBP = [0., 35.]
      ret.longitudinalTuning.kiV = [0.18, 0.12]

    elif candidate == CAR.FIT:
      stop_and_go = False
      ret.mass = 2644. * CV.LB_TO_KG + STD_CARGO_KG
      ret.wheelbase = 2.53
      ret.centerToFront = ret.wheelbase * 0.39
      ret.steerRatio = 13.06
      ret.lateralParams.torqueBP, ret.lateralParams.torqueV = [[0, 4096], [0, 4096]]  # TODO: determine if there is a dead zone at the top end
      tire_stiffness_factor = 0.75
      ret.lateralTuning.pid.kpV, ret.lateralTuning.pid.kiV = [[0.25], [0.06]]
      ret.longitudinalTuning.kpBP = [0., 5., 35.]
      ret.longitudinalTuning.kpV = [1.2, 0.8, 0.5]
      ret.longitudinalTuning.kiBP = [0., 35.]
      ret.longitudinalTuning.kiV = [0.18, 0.12]

    elif candidate == CAR.HRV:
      stop_and_go = False
      ret.mass = 3125 * CV.LB_TO_KG + STD_CARGO_KG
      ret.wheelbase = 2.61
      ret.centerToFront = ret.wheelbase * 0.41
      ret.steerRatio = 15.2
      ret.lateralParams.torqueBP, ret.lateralParams.torqueV = [[0, 4096], [0, 4096]]
      tire_stiffness_factor = 0.5
      ret.lateralTuning.pid.kpV, ret.lateralTuning.pid.kiV = [[0.16], [0.025]]
      ret.longitudinalTuning.kpBP = [0., 5., 35.]
      ret.longitudinalTuning.kpV = [1.2, 0.8, 0.5]
      ret.longitudinalTuning.kiBP = [0., 35.]
      ret.longitudinalTuning.kiV = [0.18, 0.12]

    elif candidate == CAR.ACURA_RDX:
      stop_and_go = False
      ret.mass = 3935. * CV.LB_TO_KG + STD_CARGO_KG
      ret.wheelbase = 2.68
      ret.centerToFront = ret.wheelbase * 0.38
      ret.steerRatio = 15.0  # as spec
      ret.lateralParams.torqueBP, ret.lateralParams.torqueV = [[0, 1000], [0, 1000]]  # TODO: determine if there is a dead zone at the top end
      tire_stiffness_factor = 0.444
      ret.lateralTuning.pid.kpV, ret.lateralTuning.pid.kiV = [[0.8], [0.24]]
      ret.longitudinalTuning.kpBP = [0., 5., 35.]
      ret.longitudinalTuning.kpV = [1.2, 0.8, 0.5]
      ret.longitudinalTuning.kiBP = [0., 35.]
      ret.longitudinalTuning.kiV = [0.18, 0.12]

    elif candidate == CAR.ACURA_RDX_3G:
      stop_and_go = True
      ret.safetyParam = 1  # Accord(ICE), CRV 5G, and RDX 3G use an alternate user brake msg
      ret.mass = 4068. * CV.LB_TO_KG + STD_CARGO_KG
      ret.wheelbase = 2.75
      ret.centerToFront = ret.wheelbase * 0.41
      ret.steerRatio = 11.95  # as spec
      ret.lateralParams.torqueBP, ret.lateralParams.torqueV = [[0, 3840], [0, 3840]]
      ret.lateralTuning.pid.kpV, ret.lateralTuning.pid.kiV = [[0.6], [0.18]]
      tire_stiffness_factor = 0.677
      ret.longitudinalTuning.kpBP = [0., 5., 35.]
      ret.longitudinalTuning.kpV = [1.2, 0.8, 0.5]
      ret.longitudinalTuning.kiBP = [0., 35.]
      ret.longitudinalTuning.kiV = [0.18, 0.12]

    elif candidate == CAR.ODYSSEY:
      stop_and_go = False
      ret.mass = 4471. * CV.LB_TO_KG + STD_CARGO_KG
      ret.wheelbase = 3.00
      ret.centerToFront = ret.wheelbase * 0.41
      ret.steerRatio = 14.35  # as spec
      ret.lateralParams.torqueBP, ret.lateralParams.torqueV = [[0, 4096], [0, 4096]]  # TODO: determine if there is a dead zone at the top end
      tire_stiffness_factor = 0.82
      ret.lateralTuning.pid.kpV, ret.lateralTuning.pid.kiV = [[0.45], [0.135]]
      ret.longitudinalTuning.kpBP = [0., 5., 35.]
      ret.longitudinalTuning.kpV = [1.2, 0.8, 0.5]
      ret.longitudinalTuning.kiBP = [0., 35.]
      ret.longitudinalTuning.kiV = [0.18, 0.12]

    elif candidate == CAR.ODYSSEY_CHN:
      stop_and_go = False
      ret.mass = 1849.2 + STD_CARGO_KG  # mean of 4 models in kg
      ret.wheelbase = 2.90
      ret.centerToFront = ret.wheelbase * 0.41  # from CAR.ODYSSEY
      ret.steerRatio = 14.35
      ret.lateralParams.torqueBP, ret.lateralParams.torqueV = [[0, 32767], [0, 32767]]  # TODO: determine if there is a dead zone at the top end
      tire_stiffness_factor = 0.82
      ret.lateralTuning.pid.kpV, ret.lateralTuning.pid.kiV = [[0.45], [0.135]]
      ret.longitudinalTuning.kpBP = [0., 5., 35.]
      ret.longitudinalTuning.kpV = [1.2, 0.8, 0.5]
      ret.longitudinalTuning.kiBP = [0., 35.]
      ret.longitudinalTuning.kiV = [0.18, 0.12]

    elif candidate in (CAR.PILOT, CAR.PILOT_2019):
      stop_and_go = False
      ret.mass = 4204. * CV.LB_TO_KG + STD_CARGO_KG  # average weight
      ret.wheelbase = 2.82
      ret.centerToFront = ret.wheelbase * 0.428
      ret.steerRatio = 17.25  # as spec
      ret.lateralParams.torqueBP, ret.lateralParams.torqueV = [[0, 4096], [0, 4096]]  # TODO: determine if there is a dead zone at the top end
      tire_stiffness_factor = 0.444
      ret.lateralTuning.pid.kpV, ret.lateralTuning.pid.kiV = [[0.38], [0.11]]
      ret.longitudinalTuning.kpBP = [0., 5., 35.]
      ret.longitudinalTuning.kpV = [1.2, 0.8, 0.5]
      ret.longitudinalTuning.kiBP = [0., 35.]
      ret.longitudinalTuning.kiV = [0.18, 0.12]

    elif candidate == CAR.RIDGELINE:
      stop_and_go = False
      ret.mass = 4515. * CV.LB_TO_KG + STD_CARGO_KG
      ret.wheelbase = 3.18
      ret.centerToFront = ret.wheelbase * 0.41
      ret.steerRatio = 15.59  # as spec
      ret.lateralParams.torqueBP, ret.lateralParams.torqueV = [[0, 4096], [0, 4096]]  # TODO: determine if there is a dead zone at the top end
      tire_stiffness_factor = 0.444
      ret.lateralTuning.pid.kpV, ret.lateralTuning.pid.kiV = [[0.38], [0.11]]
      ret.longitudinalTuning.kpBP = [0., 5., 35.]
      ret.longitudinalTuning.kpV = [1.2, 0.8, 0.5]
      ret.longitudinalTuning.kiBP = [0., 35.]
      ret.longitudinalTuning.kiV = [0.18, 0.12]

    elif candidate == CAR.INSIGHT:
      stop_and_go = True
      ret.mass = 2987. * CV.LB_TO_KG + STD_CARGO_KG
      ret.wheelbase = 2.7
      ret.centerToFront = ret.wheelbase * 0.39
      ret.steerRatio = 15.0  # 12.58 is spec end-to-end
      ret.lateralParams.torqueBP, ret.lateralParams.torqueV = [[0, 4096], [0, 4096]]  # TODO: determine if there is a dead zone at the top end
      tire_stiffness_factor = 0.82
      ret.lateralTuning.pid.kpV, ret.lateralTuning.pid.kiV = [[0.6], [0.18]]
      ret.longitudinalTuning.kpBP = [0., 5., 35.]
      ret.longitudinalTuning.kpV = [1.2, 0.8, 0.5]
      ret.longitudinalTuning.kiBP = [0., 35.]
      ret.longitudinalTuning.kiV = [0.18, 0.12]

    else:
      raise ValueError("unsupported car %s" % candidate)

    # min speed to enable ACC. if car can do stop and go, then set enabling speed
    # to a negative value, so it won't matter. Otherwise, add 0.5 mph margin to not
    # conflict with PCM acc
    ret.minEnableSpeed = -1. if (stop_and_go or ret.enableGasInterceptor) else 25.5 * CV.MPH_TO_MS

    # TODO: get actual value, for now starting with reasonable value for
    # civic and scaling by mass and wheelbase
    ret.rotationalInertia = scale_rot_inertia(ret.mass, ret.wheelbase)

    # TODO: start from empirically derived lateral slip stiffness for the civic and scale by
    # mass and CG position, so all cars will have approximately similar dyn behaviors
    ret.tireStiffnessFront, ret.tireStiffnessRear = scale_tire_stiffness(ret.mass, ret.wheelbase, ret.centerToFront,
                                                                         tire_stiffness_factor=tire_stiffness_factor)

    ret.gasMaxBP = [0.]  # m/s
    ret.gasMaxV = [0.6] if ret.enableGasInterceptor else [0.]  # max gas allowed
    ret.brakeMaxBP = [5., 20.]  # m/s
    ret.brakeMaxV = [1., 0.8]   # max brake allowed

    ret.stoppingControl = True
    ret.startAccel = 0.5

    ret.steerActuatorDelay = 0.1
    ret.steerRateCost = 0.5
    ret.steerLimitTimer = 0.8

    return ret

  # returns a car.CarState
  def update(self, c, can_strings):
    # ******************* do can recv *******************
    self.cp.update_strings(can_strings)
    self.cp_cam.update_strings(can_strings)
    if self.cp_body:
      self.cp_body.update_strings(can_strings)

    ret = self.CS.update(self.cp, self.cp_cam, self.cp_body)

    ret.canValid = self.cp.can_valid and self.cp_cam.can_valid and (self.cp_body is None or self.cp_body.can_valid)
    ret.yawRate = self.VM.yaw_rate(ret.steeringAngle * CV.DEG_TO_RAD, ret.vEgo)
    # FIXME: read sendcan for brakelights
    brakelights_threshold = 0.02 if self.CS.CP.carFingerprint == CAR.CIVIC else 0.1
    ret.brakeLights = bool(self.CS.brake_switch or
                           c.actuators.brake > brakelights_threshold)

    buttonEvents = []

    if self.CS.cruise_buttons != self.CS.prev_cruise_buttons:
      be = car.CarState.ButtonEvent.new_message()
      be.type = ButtonType.unknown
      if self.CS.cruise_buttons != 0:
        be.pressed = True
        but = self.CS.cruise_buttons
      else:
        be.pressed = False
        but = self.CS.prev_cruise_buttons
      if but == CruiseButtons.RES_ACCEL:
        be.type = ButtonType.accelCruise
      elif but == CruiseButtons.DECEL_SET:
        be.type = ButtonType.decelCruise
      elif but == CruiseButtons.CANCEL:
        be.type = ButtonType.cancel
      elif but == CruiseButtons.MAIN:
        be.type = ButtonType.altButton3
      buttonEvents.append(be)

    if self.CS.cruise_setting != self.CS.prev_cruise_setting:
      be = car.CarState.ButtonEvent.new_message()
      be.type = ButtonType.unknown
      if self.CS.cruise_setting != 0:
        be.pressed = True
        but = self.CS.cruise_setting
      else:
        be.pressed = False
        but = self.CS.prev_cruise_setting
      if but == 1:
        be.type = ButtonType.altButton1
      # TODO: more buttons?
      buttonEvents.append(be)
    ret.buttonEvents = buttonEvents

    # events
    events = self.create_common_events(ret, pcm_enable=False)
    if self.CS.brake_error:
      events.add(EventName.brakeUnavailable)
    if self.CS.brake_hold and self.CS.CP.openpilotLongitudinalControl:
      events.add(EventName.brakeHold)
    if self.CS.park_brake:
      events.add(EventName.parkBrake)

    if self.CP.enableCruise and ret.vEgo < self.CP.minEnableSpeed:
      events.add(EventName.belowEngageSpeed)

    # it can happen that car cruise disables while comma system is enabled: need to
    # keep braking if needed or if the speed is very low
    if self.CP.enableCruise and not ret.cruiseState.enabled \
       and (c.actuators.brake <= 0. or not self.CP.openpilotLongitudinalControl):
      # non loud alert if cruise disables below 25mph as expected (+ a little margin)
      if ret.vEgo < self.CP.minEnableSpeed + 2.:
        events.add(EventName.speedTooLow)
      else:
        events.add(EventName.cruiseDisabled)
    if self.CS.CP.minEnableSpeed > 0 and ret.vEgo < 0.001:
      events.add(EventName.manualRestart)

    cur_time = self.frame * DT_CTRL
    enable_pressed = False
    # handle button presses
    for b in ret.buttonEvents:

      # do enable on both accel and decel buttons
      if b.type in [ButtonType.accelCruise, ButtonType.decelCruise] and not b.pressed:
        self.last_enable_pressed = cur_time
        enable_pressed = True

      # do disable on button down
      if b.type == "cancel" and b.pressed:
        events.add(EventName.buttonCancel)

    if self.CP.enableCruise:
      # KEEP THIS EVENT LAST! send enable event if button is pressed and there are
      # NO_ENTRY events, so controlsd will display alerts. Also not send enable events
      # too close in time, so a no_entry will not be followed by another one.
      # TODO: button press should be the only thing that triggers enable
      if ((cur_time - self.last_enable_pressed) < 0.2 and
          (cur_time - self.last_enable_sent) > 0.2 and
          ret.cruiseState.enabled) or \
         (enable_pressed and events.any(ET.NO_ENTRY)):
        events.add(EventName.buttonEnable)
        self.last_enable_sent = cur_time
    elif enable_pressed:
      events.add(EventName.buttonEnable)

    ret.events = events.to_msg()

    self.CS.out = ret.as_reader()
    return self.CS.out

  # pass in a car.CarControl
  # to be called @ 100hz
  def apply(self, c):
    if c.hudControl.speedVisible:
      hud_v_cruise = c.hudControl.setSpeed * CV.MS_TO_KPH
    else:
      hud_v_cruise = 255

    pcm_accel = int(clip(c.cruiseControl.accelOverride, 0, 1) * 0xc6)

    can_sends = self.CC.update(c.enabled, self.CS, self.frame,
                               c.actuators,
                               c.cruiseControl.speedOverride,
                               c.cruiseControl.override,
                               c.cruiseControl.cancel,
                               pcm_accel,
                               hud_v_cruise,
                               c.hudControl.lanesVisible,
                               hud_show_car=c.hudControl.leadVisible,
                               hud_alert=c.hudControl.visualAlert)

    self.frame += 1
    return can_sends<|MERGE_RESOLUTION|>--- conflicted
+++ resolved
@@ -84,11 +84,7 @@
       self.compute_gb = compute_gb_honda
 
   @staticmethod
-<<<<<<< HEAD
-  def compute_gb(accel, speed):
-=======
   def compute_gb(accel, speed): # pylint: disable=method-hidden
->>>>>>> 9f5dcef8
     raise NotImplementedError
 
   @staticmethod
@@ -124,13 +120,8 @@
     return float(max(max_accel, a_target / A_ACC_MAX)) * min(speedLimiter, accelLimiter)
 
   @staticmethod
-<<<<<<< HEAD
-  def get_params(candidate, fingerprint=gen_empty_fingerprint(), has_relay=False, car_fw=[]):  # pylint: disable=dangerous-default-value
-    ret = CarInterfaceBase.get_std_params(candidate, fingerprint, has_relay)
-=======
   def get_params(candidate, fingerprint=gen_empty_fingerprint(), car_fw=[]):  # pylint: disable=dangerous-default-value
     ret = CarInterfaceBase.get_std_params(candidate, fingerprint)
->>>>>>> 9f5dcef8
     ret.carName = "honda"
 
     if candidate in HONDA_BOSCH:
@@ -205,11 +196,7 @@
     elif candidate in (CAR.ACCORD, CAR.ACCORD_15, CAR.ACCORDH):
       stop_and_go = True
       if not candidate == CAR.ACCORDH:  # Hybrid uses same brake msg as hatch
-<<<<<<< HEAD
-        ret.safetyParam = 1  # Accord and CRV 5G use an alternate user brake msg
-=======
         ret.safetyParam = 1  # Accord(ICE), CRV 5G, and RDX 3G use an alternate user brake msg
->>>>>>> 9f5dcef8
       ret.mass = 3279. * CV.LB_TO_KG + STD_CARGO_KG
       ret.wheelbase = 2.83
       ret.centerToFront = ret.wheelbase * 0.39
@@ -278,11 +265,7 @@
 
     elif candidate == CAR.CRV_HYBRID:
       stop_and_go = True
-<<<<<<< HEAD
-      ret.safetyParam = 1  # Accord and CRV 5G use an alternate user brake msg
-=======
       ret.safetyParam = 1  # Accord(ICE), CRV 5G, and RDX 3G use an alternate user brake msg
->>>>>>> 9f5dcef8
       ret.mass = 1667. + STD_CARGO_KG  # mean of 4 models in kg
       ret.wheelbase = 2.66
       ret.centerToFront = ret.wheelbase * 0.41
