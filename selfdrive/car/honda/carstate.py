--- conflicted
+++ resolved
@@ -188,11 +188,7 @@
 
     # ******************* parse out can *******************
     # TODO: find wheels moving bit in dbc
-<<<<<<< HEAD
-    if self.CP.carFingerprint in (CAR.ACCORD, CAR.ACCORD_15, CAR.ACCORDH, CAR.CIVIC_BOSCH, CAR.CIVIC_BOSCH_DIESEL, CAR.CRV_HYBRID, CAR.INSIGHT):
-=======
     if self.CP.carFingerprint in (CAR.ACCORD, CAR.ACCORD_15, CAR.ACCORDH, CAR.CIVIC_BOSCH, CAR.CIVIC_BOSCH_DIESEL, CAR.CRV_HYBRID, CAR.INSIGHT, CAR.ACURA_RDX_3G):
->>>>>>> 9f5dcef8
       ret.standstill = cp.vl["ENGINE_DATA"]['XMISSION_SPEED'] < 0.1
       ret.doorOpen = bool(cp.vl["SCM_FEEDBACK"]['DRIVERS_DOOR_OPEN'])
     elif self.CP.carFingerprint == CAR.ODYSSEY_CHN:
@@ -242,11 +238,7 @@
     self.brake_hold = cp.vl["VSA_STATUS"]['BRAKE_HOLD_ACTIVE']
 
     if self.CP.carFingerprint in (CAR.CIVIC, CAR.ODYSSEY, CAR.CRV_5G, CAR.ACCORD, CAR.ACCORD_15, CAR.ACCORDH, CAR.CIVIC_BOSCH,
-<<<<<<< HEAD
-                                  CAR.CIVIC_BOSCH_DIESEL, CAR.CRV_HYBRID, CAR.INSIGHT):
-=======
                                   CAR.CIVIC_BOSCH_DIESEL, CAR.CRV_HYBRID, CAR.INSIGHT, CAR.ACURA_RDX_3G):
->>>>>>> 9f5dcef8
       self.park_brake = cp.vl["EPB_STATUS"]['EPB_STATE'] != 0
       main_on = cp.vl["SCM_FEEDBACK"]['MAIN_ON']
     elif self.CP.carFingerprint == CAR.ODYSSEY_CHN:
