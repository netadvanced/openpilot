--- conflicted
+++ resolved
@@ -45,11 +45,7 @@
     raise NotImplementedError
 
   @staticmethod
-<<<<<<< HEAD
-  def get_params(candidate, fingerprint=gen_empty_fingerprint(), has_relay=False, car_fw=[]):  # pylint: disable=dangerous-default-value
-=======
   def get_params(candidate, fingerprint=gen_empty_fingerprint(), car_fw=None):
->>>>>>> 9f5dcef8
     raise NotImplementedError
 
   # returns a set of default params to avoid repetition in car specific params
