--- conflicted
+++ resolved
@@ -16,13 +16,8 @@
     return float(accel) / 4.0
 
   @staticmethod
-<<<<<<< HEAD
-  def get_params(candidate, fingerprint=gen_empty_fingerprint(), has_relay=False, car_fw=[]):  # pylint: disable=dangerous-default-value
-    ret = CarInterfaceBase.get_std_params(candidate, fingerprint, has_relay)
-=======
   def get_params(candidate, fingerprint=gen_empty_fingerprint(), car_fw=None):
     ret = CarInterfaceBase.get_std_params(candidate, fingerprint)
->>>>>>> 9f5dcef8
     ret.carName = "gm"
     ret.safetyModel = car.CarParams.SafetyModel.gm
     ret.enableCruise = False  # stock cruise control is kept off
