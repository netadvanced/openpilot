#!/usr/bin/env python3
from cereal import car
from selfdrive.controls.lib.drive_helpers import create_event, EventTypes as ET
from selfdrive.car.volkswagen.values import CAR, BUTTON_STATES
from common.params import Params
from selfdrive.car import STD_CARGO_KG, scale_rot_inertia, scale_tire_stiffness, gen_empty_fingerprint
from selfdrive.car.interfaces import CarInterfaceBase

GEAR = car.CarState.GearShifter

class CarInterface(CarInterfaceBase):
  def __init__(self, CP, CarController, CarState):
    super().__init__(CP, CarController, CarState)

    self.displayMetricUnitsPrev = None
    self.buttonStatesPrev = BUTTON_STATES.copy()

  @staticmethod
  def compute_gb(accel, speed):
    return float(accel) / 4.0

  @staticmethod
  def get_params(candidate, fingerprint=gen_empty_fingerprint(), has_relay=False, car_fw=[]):
    ret = CarInterfaceBase.get_std_params(candidate, fingerprint, has_relay)

<<<<<<< HEAD
    # Updated all the values from jyoung's repo, indeed they are much better now
    # but might still need a bit of tuning
=======
    # Updated to latest values from jyoung's repo, on his recommendation. 
>>>>>>> 33ebed8a

    if candidate in [CAR.VW_GOLF, CAR.SKODA_SUPERB_B8]:
      
      # Set common MQB parameters that will apply globally
      ret.carName = "volkswagen"
      ret.radarOffCan = True
      ret.safetyModel = car.CarParams.SafetyModel.volkswagen

      # Additional common MQB parameters that may be overridden per-vehicle
      ret.steerRateCost = 1.0
      ret.steerActuatorDelay = 0.1
      ret.steerLimitTimer = 0.4

      # Radical change from jyoung's repo
      ret.lateralTuning.pid.kpBP = [0.]
      ret.lateralTuning.pid.kiBP = [0.]

    if candidate == CAR.VW_GOLF:

      ret.mass = 1500 + STD_CARGO_KG
      ret.wheelbase = 2.64
      ret.centerToFront = ret.wheelbase * 0.45
      ret.steerRatio = 15.6
      ret.lateralTuning.pid.kf = 0.00006
      ret.lateralTuning.pid.kpV = [0.6]
      ret.lateralTuning.pid.kiV = [0.2]
      tire_stiffness_factor = 1.0

    elif candidate == CAR.SKODA_SUPERB_B8:

      ret.mass = 1700 + STD_CARGO_KG
      ret.wheelbase = 2.85
      ret.centerToFront = ret.wheelbase * 0.45
      ret.steerRatio = 15.6
      ret.lateralTuning.pid.kf = 0.00006
      ret.lateralTuning.pid.kpV = [0.6]
      ret.lateralTuning.pid.kiV = [0.2]
      tire_stiffness_factor = 1.0
      
    else:
      raise ValueError("Unsupported car %s" % candidate)

    ret.enableCamera = True # Stock camera detection doesn't apply to VW
    ret.transmissionType = car.CarParams.TransmissionType.automatic

    # TODO: get actual value, for now starting with reasonable value for
    # civic and scaling by mass and wheelbase
    ret.rotationalInertia = scale_rot_inertia(ret.mass, ret.wheelbase)

    # TODO: start from empirically derived lateral slip stiffness for the civic and scale by
    # mass and CG position, so all cars will have approximately similar dyn behaviors
    ret.tireStiffnessFront, ret.tireStiffnessRear = scale_tire_stiffness(ret.mass, ret.wheelbase, ret.centerToFront,
                                                                         tire_stiffness_factor=tire_stiffness_factor)
    return ret

  # returns a car.CarState
  def update(self, c, can_strings):
    canMonoTimes = []
    buttonEvents = []
    params = Params()

    # Process the most recent CAN message traffic, and check for validity
    # The camera CAN has no signals we use at this time, but we process it
    # anyway so we can test connectivity with can_valid
    self.cp.update_strings(can_strings)
    self.cp_cam.update_strings(can_strings)

    ret = self.CS.update(self.cp)
    ret.canValid = self.cp.can_valid and self.cp_cam.can_valid
    ret.steeringRateLimited = self.CC.steer_rate_limited if self.CC is not None else False

    # Update the EON metric configuration to match the car at first startup,
    # or if there's been a change.
    if self.CS.displayMetricUnits != self.displayMetricUnitsPrev:
      params.put("IsMetric", "1" if self.CS.displayMetricUnits else "0")

    # Check for and process state-change events (button press or release) from
    # the turn stalk switch or ACC steering wheel/control stalk buttons.
    for button in self.CS.buttonStates:
      if self.CS.buttonStates[button] != self.buttonStatesPrev[button]:
        be = car.CarState.ButtonEvent.new_message()
        be.type = button
        be.pressed = self.CS.buttonStates[button]
        buttonEvents.append(be)

    events = self.create_common_events(ret, extra_gears=[GEAR.eco, GEAR.sport])

    # Vehicle operation safety checks and events
    if self.CS.parkingBrakeSet:
      events.append(create_event('parkBrake', [ET.NO_ENTRY, ET.USER_DISABLE]))

    # Vehicle health safety checks and events
    if self.CS.accFault:
      events.append(create_event('radarFault', [ET.NO_ENTRY, ET.IMMEDIATE_DISABLE]))
    if self.CS.steeringFault:
      events.append(create_event('steerTempUnavailable', [ET.NO_ENTRY, ET.WARNING]))

    # Per the Comma safety model, disable on pedals rising edge or when brake
    # is pressed and speed isn't zero.

    ## Disabled cancelation on Gas pedal press, only Brakes
    # if (ret.gasPressed and not self.gas_pressed_prev) or \
    if (ret.brakePressed and (not self.brake_pressed_prev or not ret.standstill)):
      events.append(create_event('pedalPressed', [ET.NO_ENTRY, ET.USER_DISABLE]))

    # Engagement and longitudinal control using stock ACC. Make sure OP is
    # disengaged if stock ACC is disengaged.
    if not ret.cruiseState.enabled:
      events.append(create_event('pcmDisable', [ET.USER_DISABLE]))
    # Attempt OP engagement only on rising edge of stock ACC engagement.
    elif not self.cruise_enabled_prev:
      events.append(create_event('pcmEnable', [ET.ENABLE]))

    ret.events = events
    ret.buttonEvents = buttonEvents
    ret.canMonoTimes = canMonoTimes

    # update previous car states
    self.gas_pressed_prev = ret.gasPressed
    self.brake_pressed_prev = ret.brakePressed
    self.cruise_enabled_prev = ret.cruiseState.enabled
    self.displayMetricUnitsPrev = self.CS.displayMetricUnits
    self.buttonStatesPrev = self.CS.buttonStates.copy()

    self.CS.out = ret.as_reader()
    return  self.CS.out

  def apply(self, c):
    can_sends = self.CC.update(c.enabled, self.CS, self.frame, c.actuators,
                   c.hudControl.visualAlert,
                   c.hudControl.audibleAlert,
                   c.hudControl.leftLaneVisible,
                   c.hudControl.rightLaneVisible)
    self.frame += 1
    return can_sends<|MERGE_RESOLUTION|>--- conflicted
+++ resolved
@@ -23,12 +23,7 @@
   def get_params(candidate, fingerprint=gen_empty_fingerprint(), has_relay=False, car_fw=[]):
     ret = CarInterfaceBase.get_std_params(candidate, fingerprint, has_relay)
 
-<<<<<<< HEAD
-    # Updated all the values from jyoung's repo, indeed they are much better now
-    # but might still need a bit of tuning
-=======
     # Updated to latest values from jyoung's repo, on his recommendation. 
->>>>>>> 33ebed8a
 
     if candidate in [CAR.VW_GOLF, CAR.SKODA_SUPERB_B8]:
       
