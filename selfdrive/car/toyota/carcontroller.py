from cereal import car
from common.numpy_fast import clip
from selfdrive.car import apply_toyota_steer_torque_limits, create_gas_command, make_can_msg
from selfdrive.car.toyota.toyotacan import create_steer_command, create_ui_command, \
                                           create_accel_command, create_acc_cancel_command, \
                                           create_fcw_command
from selfdrive.car.toyota.values import Ecu, CAR, STATIC_MSGS, NO_STOP_TIMER_CAR, CarControllerParams
from opendbc.can.packer import CANPacker

VisualAlert = car.CarControl.HUDControl.VisualAlert

<<<<<<< HEAD
# Accel limits
ACCEL_HYST_GAP = 0.02  # don't change accel command for small oscilalitons within this value
ACCEL_MAX = 1.5  # 1.5 m/s2
ACCEL_MIN = -3.0  # 3   m/s2
ACCEL_SCALE = max(ACCEL_MAX, -ACCEL_MIN)
=======
>>>>>>> 9f5dcef8

def accel_hysteresis(accel, accel_steady, enabled):

  # for small accel oscillations within ACCEL_HYST_GAP, don't change the accel command
  if not enabled:
    # send 0 when disabled, otherwise acc faults
    accel_steady = 0.
  elif accel > accel_steady + CarControllerParams.ACCEL_HYST_GAP:
    accel_steady = accel - CarControllerParams.ACCEL_HYST_GAP
  elif accel < accel_steady - CarControllerParams.ACCEL_HYST_GAP:
    accel_steady = accel + CarControllerParams.ACCEL_HYST_GAP
  accel = accel_steady

  return accel, accel_steady


class CarController():
  def __init__(self, dbc_name, CP, VM):
    self.last_steer = 0
    self.accel_steady = 0.
    self.alert_active = False
    self.last_standstill = False
    self.standstill_req = False

    self.steer_rate_limited = False

    self.fake_ecus = set()
    if CP.enableCamera:
      self.fake_ecus.add(Ecu.fwdCamera)
    if CP.enableDsu:
      self.fake_ecus.add(Ecu.dsu)

    self.packer = CANPacker(dbc_name)

  def update(self, enabled, CS, frame, actuators, pcm_cancel_cmd, hud_alert,
             left_line, right_line, lead, left_lane_depart, right_lane_depart):

    # *** compute control surfaces ***

    # gas and brake

    apply_gas = clip(actuators.gas, 0., 1.)

    if CS.CP.enableGasInterceptor:
      # send only negative accel if interceptor is detected. otherwise, send the regular value
      # +0.06 offset to reduce ABS pump usage when OP is engaged
      apply_accel = 0.06 - actuators.brake
    else:
      apply_accel = actuators.gas - actuators.brake

    apply_accel, self.accel_steady = accel_hysteresis(apply_accel, self.accel_steady, enabled)
    apply_accel = clip(apply_accel * CarControllerParams.ACCEL_SCALE, CarControllerParams.ACCEL_MIN, CarControllerParams.ACCEL_MAX)

    # steer torque
    new_steer = int(round(actuators.steer * CarControllerParams.STEER_MAX))
    apply_steer = apply_toyota_steer_torque_limits(new_steer, self.last_steer, CS.out.steeringTorqueEps, CarControllerParams)
    self.steer_rate_limited = new_steer != apply_steer

    # Cut steering while we're in a known fault state (2s)
    if not enabled or CS.steer_state in [9, 25]:
      apply_steer = 0
      apply_steer_req = 0
    else:
      apply_steer_req = 1

    if not enabled and CS.pcm_acc_status:
      # send pcm acc cancel cmd if drive is disabled but pcm is still on, or if the system can't be activated
      pcm_cancel_cmd = 1

    # on entering standstill, send standstill request
    if CS.out.standstill and not self.last_standstill and CS.CP.carFingerprint not in NO_STOP_TIMER_CAR:
      self.standstill_req = True
    if CS.pcm_acc_status != 8:
      # pcm entered standstill or it's disabled
      self.standstill_req = False

    self.last_steer = apply_steer
    self.last_accel = apply_accel
    self.last_standstill = CS.out.standstill

    can_sends = []

    #*** control msgs ***
    #print("steer {0} {1} {2} {3}".format(apply_steer, min_lim, max_lim, CS.steer_torque_motor)

    # toyota can trace shows this message at 42Hz, with counter adding alternatively 1 and 2;
    # sending it at 100Hz seem to allow a higher rate limit, as the rate limit seems imposed
    # on consecutive messages
    if Ecu.fwdCamera in self.fake_ecus:
      can_sends.append(create_steer_command(self.packer, apply_steer, apply_steer_req, frame))

      # LTA mode. Set ret.steerControlType = car.CarParams.SteerControlType.angle and whitelist 0x191 in the panda
      # if frame % 2 == 0:
      #   can_sends.append(create_steer_command(self.packer, 0, 0, frame // 2))
      #   can_sends.append(create_lta_steer_command(self.packer, actuators.steerAngle, apply_steer_req, frame // 2))

    # we can spam can to cancel the system even if we are using lat only control
    if (frame % 3 == 0 and CS.CP.openpilotLongitudinalControl) or (pcm_cancel_cmd and Ecu.fwdCamera in self.fake_ecus):
      lead = lead or CS.out.vEgo < 12.    # at low speed we always assume the lead is present do ACC can be engaged

      # Lexus IS uses a different cancellation message
      if pcm_cancel_cmd and CS.CP.carFingerprint == CAR.LEXUS_IS:
        can_sends.append(create_acc_cancel_command(self.packer))
      elif CS.CP.openpilotLongitudinalControl:
        can_sends.append(create_accel_command(self.packer, apply_accel, pcm_cancel_cmd, self.standstill_req, lead))
      else:
        can_sends.append(create_accel_command(self.packer, 0, pcm_cancel_cmd, False, lead))

    if (frame % 2 == 0) and (CS.CP.enableGasInterceptor):
      # send exactly zero if apply_gas is zero. Interceptor will send the max between read value and apply_gas.
      # This prevents unexpected pedal range rescaling
      can_sends.append(create_gas_command(self.packer, apply_gas, frame//2))

    # ui mesg is at 100Hz but we send asap if:
    # - there is something to display
    # - there is something to stop displaying
    fcw_alert = hud_alert == VisualAlert.fcw
    steer_alert = hud_alert == VisualAlert.steerRequired

    send_ui = False
    if ((fcw_alert or steer_alert) and not self.alert_active) or \
       (not (fcw_alert or steer_alert) and self.alert_active):
      send_ui = True
      self.alert_active = not self.alert_active
    elif pcm_cancel_cmd:
      # forcing the pcm to disengage causes a bad fault sound so play a good sound instead
      send_ui = True

    if (frame % 100 == 0 or send_ui) and Ecu.fwdCamera in self.fake_ecus:
      can_sends.append(create_ui_command(self.packer, steer_alert, pcm_cancel_cmd, left_line, right_line, left_lane_depart, right_lane_depart))

    if frame % 100 == 0 and Ecu.dsu in self.fake_ecus:
      can_sends.append(create_fcw_command(self.packer, fcw_alert))

    #*** static msgs ***

    for (addr, ecu, cars, bus, fr_step, vl) in STATIC_MSGS:
      if frame % fr_step == 0 and ecu in self.fake_ecus and CS.CP.carFingerprint in cars:
        can_sends.append(make_can_msg(addr, vl, bus))

    return can_sends<|MERGE_RESOLUTION|>--- conflicted
+++ resolved
@@ -9,14 +9,6 @@
 
 VisualAlert = car.CarControl.HUDControl.VisualAlert
 
-<<<<<<< HEAD
-# Accel limits
-ACCEL_HYST_GAP = 0.02  # don't change accel command for small oscilalitons within this value
-ACCEL_MAX = 1.5  # 1.5 m/s2
-ACCEL_MIN = -3.0  # 3   m/s2
-ACCEL_SCALE = max(ACCEL_MAX, -ACCEL_MIN)
-=======
->>>>>>> 9f5dcef8
 
 def accel_hysteresis(accel, accel_steady, enabled):
 
