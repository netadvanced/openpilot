--- conflicted
+++ resolved
@@ -27,7 +27,6 @@
     ret.steerActuatorDelay = 0.12  # Default delay, Prius has larger delay
     ret.steerLimitTimer = 0.4
 
-<<<<<<< HEAD
     if ret.enableGasInterceptor:
       ret.gasMaxBP = [0., 9., 55]
       ret.gasMaxV = [0.2, 0.5, 0.7]
@@ -42,20 +41,6 @@
       ret.longitudinalTuning.kiV = [0.19, 0.10]
 
     if candidate not in [CAR.PRIUS_2019, CAR.PRIUS, CAR.RAV4, CAR.RAV4H, CAR.COROLLA]: # These cars use LQR/INDI
-=======
-    #if ret.enableGasInterceptor:
-    #  ret.gasMaxBP = [0., 9., 55]
-    #  ret.gasMaxV = [0.2, 0.5, 0.7]
-    #  ret.longitudinalTuning.kpV = [0.5, 0.4, 0.3]  # braking tune
-    #  ret.longitudinalTuning.kiV = [0.135, 0.1]
-    #else:
-    ret.gasMaxBP = [0., 9., 55]
-    ret.gasMaxV = [0.2, 0.5, 0.7]
-    ret.longitudinalTuning.kpV = [0.4, 0.5, 0.325]  # braking tune from rav4h
-    ret.longitudinalTuning.kiV = [0.15, 0.10]
-
-    if candidate not in [CAR.PRIUS_2019, CAR.PRIUS, CAR.RAV4, CAR.RAV4H]: # These cars use LQR/INDI
->>>>>>> d10644b4
       ret.lateralTuning.init('pid')
       ret.lateralTuning.pid.kiBP, ret.lateralTuning.pid.kpBP = [[0.], [0.]]
 
