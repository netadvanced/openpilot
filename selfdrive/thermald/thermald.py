#!/usr/bin/env python3
import os
import json
import copy
import datetime
import psutil
from smbus2 import SMBus
from cereal import log
from common.android import ANDROID, get_network_type, get_network_strength
from common.basedir import BASEDIR
from common.params import Params, put_nonblocking
from common.realtime import sec_since_boot, DT_TRML
from common.numpy_fast import clip, interp
from common.filter_simple import FirstOrderFilter
from selfdrive.version import terms_version, training_version
from selfdrive.swaglog import cloudlog
import cereal.messaging as messaging
from selfdrive.loggerd.config import get_available_percent
from selfdrive.pandad import get_expected_signature
from selfdrive.thermald.power_monitoring import PowerMonitoring, get_battery_capacity, get_battery_status, \
                                                get_battery_current, get_battery_voltage, get_usb_present

FW_SIGNATURE = get_expected_signature()

ThermalStatus = log.ThermalData.ThermalStatus
NetworkType = log.ThermalData.NetworkType
NetworkStrength = log.ThermalData.NetworkStrength
CURRENT_TAU = 15.   # 15s time constant
CPU_TEMP_TAU = 5.   # 5s time constant
DAYS_NO_CONNECTIVITY_MAX = 7  # do not allow to engage after a week without internet
DAYS_NO_CONNECTIVITY_PROMPT = 4  # send an offroad prompt after 4 days with no internet
DISCONNECT_TIMEOUT = 5.  # wait 5 seconds before going offroad after disconnect so you get an alert

LEON = False
last_eon_fan_val = None


with open(BASEDIR + "/selfdrive/controls/lib/alerts_offroad.json") as json_file:
  OFFROAD_ALERTS = json.load(json_file)


def read_tz(x, clip=True):
  if not ANDROID:
    # we don't monitor thermal on PC
    return 0
  try:
    with open("/sys/devices/virtual/thermal/thermal_zone%d/temp" % x) as f:
      ret = int(f.read())
      if clip:
        ret = max(0, ret)
  except FileNotFoundError:
    return 0

  return ret


def read_thermal():
  dat = messaging.new_message('thermal')
  dat.thermal.cpu0 = read_tz(5)
  dat.thermal.cpu1 = read_tz(7)
  dat.thermal.cpu2 = read_tz(10)
  dat.thermal.cpu3 = read_tz(12)
  dat.thermal.mem = read_tz(2)
  dat.thermal.gpu = read_tz(16)
  dat.thermal.bat = read_tz(29)
  dat.thermal.pa0 = read_tz(25)
  return dat


def setup_eon_fan():
  global LEON

  os.system("echo 2 > /sys/module/dwc3_msm/parameters/otg_switch")

  bus = SMBus(7, force=True)
  try:
    bus.write_byte_data(0x21, 0x10, 0xf)   # mask all interrupts
    bus.write_byte_data(0x21, 0x03, 0x1)   # set drive current and global interrupt disable
    bus.write_byte_data(0x21, 0x02, 0x2)   # needed?
    bus.write_byte_data(0x21, 0x04, 0x4)   # manual override source
  except IOError:
    print("LEON detected")
    LEON = True
  bus.close()


def set_eon_fan(val):
  global LEON, last_eon_fan_val

  if last_eon_fan_val is None or last_eon_fan_val != val:
    bus = SMBus(7, force=True)
    if LEON:
      try:
        i = [0x1, 0x3 | 0, 0x3 | 0x08, 0x3 | 0x10][val]
        bus.write_i2c_block_data(0x3d, 0, [i])
      except IOError:
        # tusb320
        if val == 0:
          bus.write_i2c_block_data(0x67, 0xa, [0])
          #bus.write_i2c_block_data(0x67, 0x45, [1<<2])
        else:
          #bus.write_i2c_block_data(0x67, 0x45, [0])
          bus.write_i2c_block_data(0x67, 0xa, [0x20])
          bus.write_i2c_block_data(0x67, 0x8, [(val - 1) << 6])
    else:
      bus.write_byte_data(0x21, 0x04, 0x2)
      bus.write_byte_data(0x21, 0x03, (val*2)+1)
      bus.write_byte_data(0x21, 0x04, 0x4)
    bus.close()
    last_eon_fan_val = val


# temp thresholds to control fan speed - high hysteresis
_TEMP_THRS_H = [50., 65., 80., 10000]
# temp thresholds to control fan speed - low hysteresis
_TEMP_THRS_L = [42.5, 57.5, 72.5, 10000]
# fan speed options
_FAN_SPEEDS = [0, 16384, 32768, 65535]
# max fan speed only allowed if battery is hot
_BAT_TEMP_THERSHOLD = 45.


def handle_fan_eon(max_cpu_temp, bat_temp, fan_speed, ignition):
  new_speed_h = next(speed for speed, temp_h in zip(_FAN_SPEEDS, _TEMP_THRS_H) if temp_h > max_cpu_temp)
  new_speed_l = next(speed for speed, temp_l in zip(_FAN_SPEEDS, _TEMP_THRS_L) if temp_l > max_cpu_temp)

  if new_speed_h > fan_speed:
    # update speed if using the high thresholds results in fan speed increment
    fan_speed = new_speed_h
  elif new_speed_l < fan_speed:
    # update speed if using the low thresholds results in fan speed decrement
    fan_speed = new_speed_l

  if bat_temp < _BAT_TEMP_THERSHOLD:
    # no max fan speed unless battery is hot
    fan_speed = min(fan_speed, _FAN_SPEEDS[-2])

  set_eon_fan(fan_speed // 16384)

  return fan_speed


def handle_fan_uno(max_cpu_temp, bat_temp, fan_speed, ignition):
  new_speed = int(interp(max_cpu_temp, [40.0, 80.0], [0, 80]))

  if not ignition:
    new_speed = min(30, new_speed)

  return new_speed


def thermald_thread():
  # prevent LEECO from undervoltage
  BATT_PERC_OFF = 10 if LEON else 3

  health_timeout = int(1000 * 2.5 * DT_TRML)  # 2.5x the expected health frequency

  # now loop
  thermal_sock = messaging.pub_sock('thermal')
  health_sock = messaging.sub_sock('health', timeout=health_timeout)
  location_sock = messaging.sub_sock('gpsLocation')

  ignition = False
  fan_speed = 0
  count = 0

  off_ts = None
  started_ts = None
  started_seen = False
  thermal_status = ThermalStatus.green
  thermal_status_prev = ThermalStatus.green
  usb_power = True
  usb_power_prev = True

  network_type = NetworkType.none
  network_strength = NetworkStrength.unknown

  current_filter = FirstOrderFilter(0., CURRENT_TAU, DT_TRML)
  cpu_temp_filter = FirstOrderFilter(0., CPU_TEMP_TAU, DT_TRML)
  health_prev = None
  fw_version_match_prev = True
  current_connectivity_alert = None
  time_valid_prev = True
  should_start_prev = False
  handle_fan = None
  is_uno = False
  has_relay = False

  params = Params()
  pm = PowerMonitoring()
  no_panda_cnt = 0

  while 1:
    health = messaging.recv_sock(health_sock, wait=True)
    location = messaging.recv_sock(location_sock)
    location = location.gpsLocation if location else None
    msg = read_thermal()

    if health is not None:
      usb_power = health.health.usbPowerMode != log.HealthData.UsbPowerMode.client

      # If we lose connection to the panda, wait 5 seconds before going offroad
      if health.health.hwType == log.HealthData.HwType.unknown:
        no_panda_cnt += 1
        if no_panda_cnt > DISCONNECT_TIMEOUT / DT_TRML:
          if ignition:
            cloudlog.error("Lost panda connection while onroad")
          ignition = False
      else:
        no_panda_cnt = 0
        ignition = health.health.ignitionLine or health.health.ignitionCan

      # Setup fan handler on first connect to panda
      if handle_fan is None and health.health.hwType != log.HealthData.HwType.unknown:
        is_uno = health.health.hwType == log.HealthData.HwType.uno
        has_relay = health.health.hwType in [log.HealthData.HwType.blackPanda, log.HealthData.HwType.uno, log.HealthData.HwType.dos]

        if is_uno or not ANDROID:
          cloudlog.info("Setting up UNO fan handler")
          handle_fan = handle_fan_uno
        else:
          cloudlog.info("Setting up EON fan handler")
          setup_eon_fan()
          handle_fan = handle_fan_eon

      # Handle disconnect
      if health_prev is not None:
        if health.health.hwType == log.HealthData.HwType.unknown and \
          health_prev.health.hwType != log.HealthData.HwType.unknown:
          params.panda_disconnect()
      health_prev = health

    # get_network_type is an expensive call. update every 10s
    if (count % int(10. / DT_TRML)) == 0:
      try:
        network_type = get_network_type()
        network_strength = get_network_strength(network_type)
      except Exception:
        cloudlog.exception("Error getting network status")

    msg.thermal.freeSpace = get_available_percent(default=100.0) / 100.0
    msg.thermal.memUsedPercent = int(round(psutil.virtual_memory().percent))
    msg.thermal.cpuPerc = int(round(psutil.cpu_percent()))
    msg.thermal.networkType = network_type
    msg.thermal.networkStrength = network_strength
    msg.thermal.batteryPercent = get_battery_capacity()
    msg.thermal.batteryStatus = get_battery_status()
    msg.thermal.batteryCurrent = get_battery_current()
    msg.thermal.batteryVoltage = get_battery_voltage()
    msg.thermal.usbOnline = get_usb_present()

    # Fake battery levels on uno for frame
    if is_uno:
      msg.thermal.batteryPercent = 100
      msg.thermal.batteryStatus = "Charging"

    current_filter.update(msg.thermal.batteryCurrent / 1e6)

    # TODO: add car battery voltage check
    max_cpu_temp = cpu_temp_filter.update(
      max(msg.thermal.cpu0,
          msg.thermal.cpu1,
          msg.thermal.cpu2,
          msg.thermal.cpu3) / 10.0)

    max_comp_temp = max(max_cpu_temp, msg.thermal.mem / 10., msg.thermal.gpu / 10.)
    bat_temp = msg.thermal.bat / 1000.

    if handle_fan is not None:
      fan_speed = handle_fan(max_cpu_temp, bat_temp, fan_speed, ignition)
      msg.thermal.fanSpeed = fan_speed

    # If device is offroad we want to cool down before going onroad
    # since going onroad increases load and can make temps go over 107
    # We only do this if there is a relay that prevents the car from faulting
<<<<<<< HEAD
    if max_cpu_temp > 107. or bat_temp >= 63. or (has_relay and (started_ts is None) and max_cpu_temp > 75.0):
=======
    if max_cpu_temp > 107. or bat_temp >= 63. or (has_relay and (started_ts is None) and max_cpu_temp > 70.0):
>>>>>>> a98c1333
      # onroad not allowed
      thermal_status = ThermalStatus.danger
    elif max_comp_temp > 96.0 or bat_temp > 60.:
      # hysteresis between onroad not allowed and engage not allowed
      thermal_status = clip(thermal_status, ThermalStatus.red, ThermalStatus.danger)
    elif max_cpu_temp > 94.0:
      # hysteresis between engage not allowed and uploader not allowed
      thermal_status = clip(thermal_status, ThermalStatus.yellow, ThermalStatus.red)
    elif max_cpu_temp > 80.0:
      # uploader not allowed
      thermal_status = ThermalStatus.yellow
    elif max_cpu_temp > 75.0:
      # hysteresis between uploader not allowed and all good
      thermal_status = clip(thermal_status, ThermalStatus.green, ThermalStatus.yellow)
    else:
      # all good
      thermal_status = ThermalStatus.green

    # **** starting logic ****

    # Check for last update time and display alerts if needed
    now = datetime.datetime.utcnow()

    # show invalid date/time alert
    time_valid = now.year >= 2019
    if time_valid and not time_valid_prev:
      params.delete("Offroad_InvalidTime")
    if not time_valid and time_valid_prev:
      put_nonblocking("Offroad_InvalidTime", json.dumps(OFFROAD_ALERTS["Offroad_InvalidTime"]))
    time_valid_prev = time_valid

    # Show update prompt
    try:
      last_update = datetime.datetime.fromisoformat(params.get("LastUpdateTime", encoding='utf8'))
    except (TypeError, ValueError):
      last_update = now
    dt = now - last_update

    update_failed_count = params.get("UpdateFailedCount")
    update_failed_count = 0 if update_failed_count is None else int(update_failed_count)

    if dt.days > DAYS_NO_CONNECTIVITY_MAX and update_failed_count > 1:
      if current_connectivity_alert != "expired":
        current_connectivity_alert = "expired"
        params.delete("Offroad_ConnectivityNeededPrompt")
        put_nonblocking("Offroad_ConnectivityNeeded", json.dumps(OFFROAD_ALERTS["Offroad_ConnectivityNeeded"]))
    elif dt.days > DAYS_NO_CONNECTIVITY_PROMPT:
      remaining_time = str(max(DAYS_NO_CONNECTIVITY_MAX - dt.days, 0))
      if current_connectivity_alert != "prompt" + remaining_time:
        current_connectivity_alert = "prompt" + remaining_time
        alert_connectivity_prompt = copy.copy(OFFROAD_ALERTS["Offroad_ConnectivityNeededPrompt"])
        alert_connectivity_prompt["text"] += remaining_time + " days."
        params.delete("Offroad_ConnectivityNeeded")
        put_nonblocking("Offroad_ConnectivityNeededPrompt", json.dumps(alert_connectivity_prompt))
    elif current_connectivity_alert is not None:
      current_connectivity_alert = None
      params.delete("Offroad_ConnectivityNeeded")
      params.delete("Offroad_ConnectivityNeededPrompt")

    do_uninstall = params.get("DoUninstall") == b"1"
    accepted_terms = params.get("HasAcceptedTerms") == terms_version
    completed_training = params.get("CompletedTrainingVersion") == training_version

    panda_signature = params.get("PandaFirmware")
    fw_version_match = (panda_signature is None) or (panda_signature == FW_SIGNATURE)   # don't show alert is no panda is connected (None)

    should_start = ignition

    # with 2% left, we killall, otherwise the phone will take a long time to boot
    should_start = should_start and msg.thermal.freeSpace > 0.02

    # confirm we have completed training and aren't uninstalling
    should_start = should_start and accepted_terms and completed_training and (not do_uninstall)

    # check for firmware mismatch
    should_start = should_start and fw_version_match

    # check if system time is valid
    should_start = should_start and time_valid

    # don't start while taking snapshot
    if not should_start_prev:
      is_viewing_driver = params.get("IsDriverViewEnabled") == b"1"
      is_taking_snapshot = params.get("IsTakingSnapshot") == b"1"
      should_start = should_start and (not is_taking_snapshot) and (not is_viewing_driver)

    if fw_version_match and not fw_version_match_prev:
      params.delete("Offroad_PandaFirmwareMismatch")
    if not fw_version_match and fw_version_match_prev:
      put_nonblocking("Offroad_PandaFirmwareMismatch", json.dumps(OFFROAD_ALERTS["Offroad_PandaFirmwareMismatch"]))

    # if any CPU gets above 107 or the battery gets above 63, kill all processes
    # controls will warn with CPU above 95 or battery above 60
    if thermal_status >= ThermalStatus.danger:
      should_start = False
      if thermal_status_prev < ThermalStatus.danger:
        put_nonblocking("Offroad_TemperatureTooHigh", json.dumps(OFFROAD_ALERTS["Offroad_TemperatureTooHigh"]))
    else:
      if thermal_status_prev >= ThermalStatus.danger:
        params.delete("Offroad_TemperatureTooHigh")

    if should_start:
      if not should_start_prev:
        params.delete("IsOffroad")

      off_ts = None
      if started_ts is None:
        started_ts = sec_since_boot()
        started_seen = True
        os.system('echo performance > /sys/class/devfreq/soc:qcom,cpubw/governor')
    else:
      if should_start_prev or (count == 0):
        put_nonblocking("IsOffroad", "1")

      started_ts = None
      if off_ts is None:
        off_ts = sec_since_boot()
        os.system('echo powersave > /sys/class/devfreq/soc:qcom,cpubw/governor')

      # shutdown if the battery gets lower than 3%, it's discharging, we aren't running for
      # more than a minute but we were running
      if msg.thermal.batteryPercent < BATT_PERC_OFF and msg.thermal.batteryStatus == "Discharging" and \
         started_seen and (sec_since_boot() - off_ts) > 60:
        os.system('LD_LIBRARY_PATH="" svc power shutdown')

    # Offroad power monitoring
    pm.calculate(health)
    msg.thermal.offroadPowerUsage = pm.get_power_used()

    msg.thermal.chargingError = current_filter.x > 0. and msg.thermal.batteryPercent < 90  # if current is positive, then battery is being discharged
    msg.thermal.started = started_ts is not None
    msg.thermal.startedTs = int(1e9*(started_ts or 0))

    msg.thermal.thermalStatus = thermal_status
    thermal_sock.send(msg.to_bytes())

    if usb_power_prev and not usb_power:
      put_nonblocking("Offroad_ChargeDisabled", json.dumps(OFFROAD_ALERTS["Offroad_ChargeDisabled"]))
    elif usb_power and not usb_power_prev:
      params.delete("Offroad_ChargeDisabled")

    thermal_status_prev = thermal_status
    usb_power_prev = usb_power
    fw_version_match_prev = fw_version_match
    should_start_prev = should_start

    # report to server once per minute
    if (count % int(60. / DT_TRML)) == 0:
      cloudlog.event("STATUS_PACKET",
                     count=count,
                     health=(health.to_dict() if health else None),
                     location=(location.to_dict() if location else None),
                     thermal=msg.to_dict())

    count += 1


def main():
  thermald_thread()


if __name__ == "__main__":
  main()<|MERGE_RESOLUTION|>--- conflicted
+++ resolved
@@ -273,11 +273,7 @@
     # If device is offroad we want to cool down before going onroad
     # since going onroad increases load and can make temps go over 107
     # We only do this if there is a relay that prevents the car from faulting
-<<<<<<< HEAD
-    if max_cpu_temp > 107. or bat_temp >= 63. or (has_relay and (started_ts is None) and max_cpu_temp > 75.0):
-=======
     if max_cpu_temp > 107. or bat_temp >= 63. or (has_relay and (started_ts is None) and max_cpu_temp > 70.0):
->>>>>>> a98c1333
       # onroad not allowed
       thermal_status = ThermalStatus.danger
     elif max_comp_temp > 96.0 or bat_temp > 60.:
