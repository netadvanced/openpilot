--- conflicted
+++ resolved
@@ -24,11 +24,7 @@
           self._handle = device.open()
           self.legacy = "07*128Kg" in self._handle.getASCIIStringDescriptor(4)
           return
-<<<<<<< HEAD
-    raise Exception("failed to open " + dfu_serial)
-=======
     raise Exception("failed to open " + dfu_serial if dfu_serial is not None else "DFU device")
->>>>>>> 9f5dcef8
 
   @staticmethod
   def list():
