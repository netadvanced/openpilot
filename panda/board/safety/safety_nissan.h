
const uint32_t NISSAN_RT_INTERVAL = 250000;    // 250ms between real time checks

const struct lookup_t NISSAN_LOOKUP_ANGLE_RATE_UP = {
  {2., 7., 17.},
  {5., .8, .15}};

const struct lookup_t NISSAN_LOOKUP_ANGLE_RATE_DOWN = {
  {2., 7., 17.},
  {5., 3.5, .5}};

const int NISSAN_DEG_TO_CAN = 100;

const CanMsg NISSAN_TX_MSGS[] = {{0x169, 0, 8}, {0x2b1, 0, 8}, {0x4cc, 0, 8}, {0x20b, 2, 6}, {0x20b, 1, 6}, {0x280, 2, 8}};

// Signals duplicated below due to the fact that these messages can come in on either CAN bus, depending on car model.
AddrCheckStruct nissan_rx_checks[] = {
  {.msg = {{0x2, 0, 5, .expected_timestep = 10000U},
           {0x2, 1, 5, .expected_timestep = 10000U}}},  // STEER_ANGLE_SENSOR (100Hz)
  {.msg = {{0x285, 0, 8, .expected_timestep = 20000U},
           {0x285, 1, 8, .expected_timestep = 20000U}}}, // WHEEL_SPEEDS_REAR (50Hz)
  {.msg = {{0x30f, 2, 3, .expected_timestep = 100000U},
           {0x30f, 1, 3, .expected_timestep = 100000U}}}, // CRUISE_STATE (10Hz)
  {.msg = {{0x15c, 0, 8, .expected_timestep = 20000U},
           {0x15c, 1, 8, .expected_timestep = 20000U},
           {0x239, 0, 8, .expected_timestep = 20000U}}}, // GAS_PEDAL (100Hz / 50Hz)
  {.msg = {{0x454, 0, 8, .expected_timestep = 100000U},
           {0x454, 1, 8, .expected_timestep = 100000U},
           {0x1cc, 0, 4, .expected_timestep = 10000U}}}, // DOORS_LIGHTS (10Hz) / BRAKE (100Hz)
};
const int NISSAN_RX_CHECK_LEN = sizeof(nissan_rx_checks) / sizeof(nissan_rx_checks[0]);

// EPS Location. false = V-CAN, true = C-CAN
bool nissan_alt_eps = false;

static int nissan_rx_hook(CAN_FIFOMailBox_TypeDef *to_push) {

  bool valid = addr_safety_check(to_push, nissan_rx_checks, NISSAN_RX_CHECK_LEN,
                                 NULL, NULL, NULL);

  if (valid) {
    int bus = GET_BUS(to_push);
    int addr = GET_ADDR(to_push);

    if (((bus == 0) && (!nissan_alt_eps)) || ((bus == 1) && (nissan_alt_eps))) {
      if (addr == 0x2) {
        // Current steering angle
        // Factor -0.1, little endian
        int angle_meas_new = (GET_BYTES_04(to_push) & 0xFFFF);
        // Need to multiply by 10 here as LKAS and Steering wheel are different base unit
        angle_meas_new = to_signed(angle_meas_new, 16) * 10;

        // update array of samples
        update_sample(&angle_meas, angle_meas_new);
      }

      if (addr == 0x285) {
        // Get current speed
        // Factor 0.005
        vehicle_speed = ((GET_BYTE(to_push, 2) << 8) | (GET_BYTE(to_push, 3))) * 0.005 / 3.6;
        vehicle_moving = vehicle_speed > 0.;
      }

      // X-Trail 0x15c, Leaf 0x239
      if ((addr == 0x15c) || (addr == 0x239)) {
        if (addr == 0x15c){
          gas_pressed = ((GET_BYTE(to_push, 5) << 2) | ((GET_BYTE(to_push, 6) >> 6) & 0x3)) > 3;
        } else {
          gas_pressed = GET_BYTE(to_push, 0) > 3;
        }
      }
    }

    // X-trail 0x454, Leaf  0x1cc
    if ((addr == 0x454) || (addr == 0x1cc)) {
      if (addr == 0x454){
        brake_pressed = (GET_BYTE(to_push, 2) & 0x80) != 0;
      } else {
        brake_pressed = GET_BYTE(to_push, 0) > 3;
      }
    }

    // Handle cruise enabled
    if ((addr == 0x30f) && (((bus == 2) && (!nissan_alt_eps)) || ((bus == 1) && (nissan_alt_eps)))) {
      bool cruise_engaged = (GET_BYTE(to_push, 0) >> 3) & 1;

      if (cruise_engaged && !cruise_engaged_prev) {
        controls_allowed = 1;
      }
      if (!cruise_engaged) {
        controls_allowed = 0;
      }
      cruise_engaged_prev = cruise_engaged;
    }

<<<<<<< HEAD
    generic_rx_checks((addr == 0x169));
=======
    generic_rx_checks((addr == 0x169) && (bus == 0));
>>>>>>> 9f5dcef8
  }
  return valid;
}


static int nissan_tx_hook(CAN_FIFOMailBox_TypeDef *to_send) {
  int tx = 1;
  int addr = GET_ADDR(to_send);
  bool violation = 0;

  if (!msg_allowed(to_send, NISSAN_TX_MSGS, sizeof(NISSAN_TX_MSGS) / sizeof(NISSAN_TX_MSGS[0]))) {
    tx = 0;
  }

  if (relay_malfunction) {
    tx = 0;
  }

  // steer cmd checks
  if (addr == 0x169) {
    int desired_angle = ((GET_BYTE(to_send, 0) << 10) | (GET_BYTE(to_send, 1) << 2) | ((GET_BYTE(to_send, 2) >> 6) & 0x3));
    bool lka_active = (GET_BYTE(to_send, 6) >> 4) & 1;

    // offeset 1310 * NISSAN_DEG_TO_CAN
    desired_angle =  desired_angle - 131000;

    if (controls_allowed && lka_active) {
      // add 1 to not false trigger the violation
      float delta_angle_float;
      delta_angle_float = (interpolate(NISSAN_LOOKUP_ANGLE_RATE_UP, vehicle_speed) * NISSAN_DEG_TO_CAN) + 1.;
      int delta_angle_up = (int)(delta_angle_float);
      delta_angle_float =  (interpolate(NISSAN_LOOKUP_ANGLE_RATE_DOWN, vehicle_speed) * NISSAN_DEG_TO_CAN) + 1.;
      int delta_angle_down = (int)(delta_angle_float);
      int highest_desired_angle = desired_angle_last + ((desired_angle_last > 0) ? delta_angle_up : delta_angle_down);
      int lowest_desired_angle = desired_angle_last - ((desired_angle_last >= 0) ? delta_angle_down : delta_angle_up);

      // check for violation;
      violation |= max_limit_check(desired_angle, highest_desired_angle, lowest_desired_angle);
    }
    desired_angle_last = desired_angle;

    // desired steer angle should be the same as steer angle measured when controls are off
    if ((!controls_allowed) &&
          ((desired_angle < (angle_meas.min - 1)) ||
          (desired_angle > (angle_meas.max + 1)))) {
      violation = 1;
    }

    // no lka_enabled bit if controls not allowed
    if (!controls_allowed && lka_active) {
      violation = 1;
    }
  }

  // acc button check, only allow cancel button to be sent
  if (addr == 0x20b) {
    // Violation of any button other than cancel is pressed
    violation |= ((GET_BYTE(to_send, 1) & 0x3d) > 0);
  }

  if (violation) {
    controls_allowed = 0;
    tx = 0;
  }

  return tx;
}


static int nissan_fwd_hook(int bus_num, CAN_FIFOMailBox_TypeDef *to_fwd) {
  int bus_fwd = -1;
  int addr = GET_ADDR(to_fwd);

  if (bus_num == 0) {
    int block_msg = (addr == 0x280); // CANCEL_MSG
    if (!block_msg) {
      bus_fwd = 2;  // ADAS
    }
  }

  if (bus_num == 2) {
    // 0x169 is LKAS, 0x2b1 LKAS_HUD, 0x4cc LKAS_HUD_INFO_MSG
    int block_msg = ((addr == 0x169) || (addr == 0x2b1) || (addr == 0x4cc));
    if (!block_msg) {
      bus_fwd = 0;  // V-CAN
    }
  }

  if (relay_malfunction) {
    bus_fwd = -1;
  }

  // fallback to do not forward
  return bus_fwd;
}

static void nissan_init(int16_t param) {
  controls_allowed = 0;
  nissan_alt_eps = param ? 1 : 0;
  relay_malfunction_reset();
}

const safety_hooks nissan_hooks = {
  .init = nissan_init,
  .rx = nissan_rx_hook,
  .tx = nissan_tx_hook,
  .tx_lin = nooutput_tx_lin_hook,
  .fwd = nissan_fwd_hook,
  .addr_check = nissan_rx_checks,
  .addr_check_len = sizeof(nissan_rx_checks) / sizeof(nissan_rx_checks[0]),
};<|MERGE_RESOLUTION|>--- conflicted
+++ resolved
@@ -93,11 +93,7 @@
       cruise_engaged_prev = cruise_engaged;
     }
 
-<<<<<<< HEAD
-    generic_rx_checks((addr == 0x169));
-=======
     generic_rx_checks((addr == 0x169) && (bus == 0));
->>>>>>> 9f5dcef8
   }
   return valid;
 }
